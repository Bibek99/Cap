mod audio;
mod auth;
mod camera;
mod flags;
mod general_settings;
mod hotkeys;
mod notifications;
mod permissions;
mod platform;
mod recording;
// mod resource;
mod audio_meter;
mod export;
mod fake_window;
mod tray;
mod upload;
mod web_api;
mod windows;

use arboard::Clipboard;
use audio::AppSounds;
use auth::{AuthStore, AuthenticationInvalid};
use cap_editor::{EditorInstance, FRAMES_WS_PATH};
use cap_editor::{EditorState, ProjectRecordings};
use cap_media::feeds::{AudioInputFeed, AudioInputSamplesSender};
use cap_media::sources::CaptureScreen;
use cap_media::{
    feeds::{CameraFeed, CameraFrameSender},
    sources::ScreenCaptureTarget,
};
use cap_project::{ProjectConfiguration, RecordingMeta, SharingMeta};
use cap_recording::RecordingOptions;
use fake_window::FakeWindowBounds;
// use display::{list_capture_windows, Bounds, CaptureTarget, FPS};
use general_settings::GeneralSettingsStore;
use mp4::Mp4Reader;
use notifications::NotificationType;
use png::{ColorType, Encoder};
use scap::capturer::Capturer;
use scap::frame::Frame;
use serde::{Deserialize, Serialize};
use serde_json::json;
use specta::Type;
use std::fs::File;
use std::future::Future;
use std::io::BufWriter;
use std::str::FromStr;
use std::{
    collections::HashMap, io::BufReader, marker::PhantomData, path::PathBuf, process::Command,
    sync::Arc,
};
use tauri::{AppHandle, Emitter, Manager, Runtime, State, WindowEvent};
use tauri_plugin_dialog::DialogExt;
use tauri_plugin_notification::{NotificationExt, PermissionState};
use tauri_plugin_shell::ShellExt;
use tauri_specta::Event;
use tokio::sync::{Mutex, RwLock};
use upload::{get_s3_config, upload_image, upload_video, S3UploadMeta};
use windows::{CapWindowId, ShowCapWindow};

#[derive(specta::Type, Serialize)]
#[serde(rename_all = "camelCase")]
pub struct App {
    start_recording_options: RecordingOptions,
    #[serde(skip)]
    camera_tx: CameraFrameSender,
    camera_ws_port: u16,
    #[serde(skip)]
    camera_feed: Option<Arc<Mutex<CameraFeed>>>,
    #[serde(skip)]
    audio_input_feed: Option<AudioInputFeed>,
    #[serde(skip)]
    audio_input_tx: AudioInputSamplesSender,
    #[serde(skip)]
    handle: AppHandle,
    #[serde(skip)]
    current_recording: Option<cap_recording::ActorHandle>,
    #[serde(skip)]
    pre_created_video: Option<PreCreatedVideo>,
}

#[derive(specta::Type, Serialize, Deserialize, Clone, Debug)]
#[serde(rename_all = "camelCase")]
pub enum VideoType {
    Screen,
    Output,
}

#[derive(Serialize, Deserialize, specta::Type)]
enum UploadResult {
    Success(String),
    NotAuthenticated,
    PlanCheckFailed,
    UpgradeRequired,
}

#[derive(Clone, Serialize, Deserialize, specta::Type)]
pub struct PreCreatedVideo {
    id: String,
    link: String,
    config: S3UploadMeta,
}

impl App {
    pub fn set_current_recording(&mut self, actor: cap_recording::ActorHandle) {
        let current_recording = self.current_recording.insert(actor);

        CurrentRecordingChanged.emit(&self.handle).ok();

        if matches!(
            current_recording.options.capture_target,
            ScreenCaptureTarget::Window(_)
        ) {
            let _ = ShowCapWindow::WindowCaptureOccluder.show(&self.handle);
        } else {
            self.close_occluder_window();
        }
    }

    pub fn clear_current_recording(&mut self) -> Option<cap_recording::ActorHandle> {
        self.close_occluder_window();

        self.current_recording.take()
    }

    fn close_occluder_window(&self) {
        if let Some(window) = CapWindowId::WindowCaptureOccluder.get(&self.handle) {
            window.close().ok();
        }
    }

    async fn set_start_recording_options(&mut self, new_options: RecordingOptions) {
        let options = new_options.clone();
        sentry::configure_scope(move |scope| {
            scope.set_tag("cmd", "set_start_recording_options");
            let mut ctx = std::collections::BTreeMap::new();
            ctx.insert(
                "capture_target".into(),
                match options.capture_target {
                    ScreenCaptureTarget::Screen(screen) => screen.name,
                    ScreenCaptureTarget::Window(window) => window.owner_name,
                }
                .into(),
            );
            ctx.insert(
                "camera".into(),
                options.camera_label.unwrap_or("None".into()).into(),
            );
            ctx.insert(
                "microphone".into(),
                options.audio_input_name.unwrap_or("None".into()).into(),
            );
            scope.set_context("recording_options", sentry::protocol::Context::Other(ctx));
        });

        match CapWindowId::Camera.get(&self.handle) {
            Some(window) if new_options.camera_label().is_none() => {
                println!("closing camera window");
                window.close().ok();
            }
            None if new_options.camera_label().is_some() => {
                println!("creating camera window");
                ShowCapWindow::Camera {
                    ws_port: self.camera_ws_port,
                }
                .show(&self.handle)
                .ok();
            }
            _ => {}
        }

        match new_options.camera_label() {
            Some(camera_label) => {
                if let Some(camera_feed) = self.camera_feed.as_ref() {
                    camera_feed
                        .lock()
                        .await
                        .switch_cameras(camera_label)
                        .await
                        .map_err(|error| eprintln!("{error}"))
                        .ok();
                } else {
                    self.camera_feed = CameraFeed::init(camera_label, self.camera_tx.clone())
                        .await
                        .map(Mutex::new)
                        .map(Arc::new)
                        .map_err(|error| eprintln!("{error}"))
                        .ok();
                }
            }
            None => {
                self.camera_feed = None;
            }
        }

        match new_options.audio_input_name() {
            Some(audio_input_name) => {
                if let Some(audio_input_feed) = self.audio_input_feed.as_mut() {
                    audio_input_feed
                        .switch_input(audio_input_name)
                        .await
                        .map_err(|error| eprintln!("{error}"))
                        .ok();
                } else {
                    self.audio_input_feed = if let Ok(feed) = AudioInputFeed::init(audio_input_name)
                        .await
                        .map_err(|error| eprintln!("{error}"))
                    {
                        feed.add_sender(self.audio_input_tx.clone()).await.unwrap();
                        Some(feed)
                    } else {
                        None
                    };
                }
            }
            None => {
                self.audio_input_feed = None;
            }
        }

        self.start_recording_options = new_options;

        RecordingOptionsChanged.emit(&self.handle).ok();
    }
}

#[derive(specta::Type, Serialize, tauri_specta::Event, Clone)]
pub struct RecordingOptionsChanged;

#[derive(Deserialize, specta::Type, Serialize, tauri_specta::Event, Debug, Clone)]
pub struct NewRecordingAdded {
    path: PathBuf,
}

#[derive(Deserialize, specta::Type, Serialize, tauri_specta::Event, Debug, Clone)]
pub struct NewScreenshotAdded {
    path: PathBuf,
}

#[derive(Deserialize, specta::Type, Serialize, tauri_specta::Event, Debug, Clone)]
pub struct RecordingStarted;

#[derive(Deserialize, specta::Type, Serialize, tauri_specta::Event, Debug, Clone)]
pub struct RecordingStopped {
    path: PathBuf,
}

#[derive(Deserialize, specta::Type, Serialize, tauri_specta::Event, Debug, Clone)]
pub struct RequestStartRecording;

#[derive(Deserialize, specta::Type, Serialize, tauri_specta::Event, Debug, Clone)]
pub struct RequestRestartRecording;

#[derive(Deserialize, specta::Type, Serialize, tauri_specta::Event, Debug, Clone)]
pub struct RequestNewScreenshot;

#[derive(Deserialize, specta::Type, Serialize, tauri_specta::Event, Debug, Clone)]
pub struct RequestStopRecording;

#[derive(Deserialize, specta::Type, Serialize, tauri_specta::Event, Debug, Clone)]
pub struct RequestOpenSettings {
    page: String,
}

#[derive(Deserialize, specta::Type, Serialize, tauri_specta::Event, Debug, Clone)]
pub struct NewNotification {
    title: String,
    body: String,
    is_error: bool,
}

type MutableState<'a, T> = State<'a, Arc<RwLock<T>>>;

#[tauri::command]
#[specta::specta]
async fn get_recording_options(state: MutableState<'_, App>) -> Result<RecordingOptions, ()> {
    let state = state.read().await;
    Ok(state.start_recording_options.clone())
}

#[tauri::command]
#[specta::specta]
async fn set_recording_options(
    state: MutableState<'_, App>,
    options: RecordingOptions,
) -> Result<(), ()> {
    state
        .write()
        .await
        .set_start_recording_options(options)
        .await;

    Ok(())
}

type Bruh<T> = (T,);

#[derive(Serialize, Type)]
struct JsonValue<T>(
    #[serde(skip)] PhantomData<T>,
    #[specta(type = Bruh<T>)] serde_json::Value,
);

impl<T> Clone for JsonValue<T> {
    fn clone(&self) -> Self {
        Self(PhantomData, self.1.clone())
    }
}

impl<T: Serialize> JsonValue<T> {
    fn new(value: &T) -> Self {
        Self(PhantomData, json!(value))
    }
}

#[derive(Serialize, Type)]
#[serde(rename_all = "camelCase")]
pub struct RecordingInfo {
    capture_target: ScreenCaptureTarget,
}

#[tauri::command]
#[specta::specta]
async fn get_current_recording(
    state: MutableState<'_, App>,
) -> Result<JsonValue<Option<RecordingInfo>>, ()> {
    let state = state.read().await;
    Ok(JsonValue::new(&state.current_recording.as_ref().map(|r| {
        RecordingInfo {
            capture_target: r.options.capture_target.clone(),
        }
    })))
}

#[derive(Serialize, Type, tauri_specta::Event, Clone)]
pub struct CurrentRecordingChanged;

async fn create_screenshot(
    input: PathBuf,
    output: PathBuf,
    size: Option<(u32, u32)>,
) -> Result<(), String> {
    println!(
        "Creating screenshot: input={:?}, output={:?}, size={:?}",
        input, output, size
    );

    let result: Result<(), String> = tokio::task::spawn_blocking(move || -> Result<(), String> {
        ffmpeg::init().map_err(|e| {
            eprintln!("Failed to initialize ffmpeg: {}", e);
            e.to_string()
        })?;

        let mut ictx = ffmpeg::format::input(&input).map_err(|e| {
            eprintln!("Failed to create input context: {}", e);
            e.to_string()
        })?;
        let input_stream = ictx
            .streams()
            .best(ffmpeg::media::Type::Video)
            .ok_or("No video stream found")?;
        let video_stream_index = input_stream.index();
        println!("Found video stream at index {}", video_stream_index);

        let mut decoder =
            ffmpeg::codec::context::Context::from_parameters(input_stream.parameters())
                .map_err(|e| {
                    eprintln!("Failed to create decoder context: {}", e);
                    e.to_string()
                })?
                .decoder()
                .video()
                .map_err(|e| {
                    eprintln!("Failed to create video decoder: {}", e);
                    e.to_string()
                })?;

        let mut scaler = ffmpeg::software::scaling::context::Context::get(
            decoder.format(),
            decoder.width(),
            decoder.height(),
            ffmpeg::format::Pixel::RGB24,
            size.map_or(decoder.width(), |s| s.0),
            size.map_or(decoder.height(), |s| s.1),
            ffmpeg::software::scaling::flag::Flags::BILINEAR,
        )
        .map_err(|e| {
            eprintln!("Failed to create scaler: {}", e);
            e.to_string()
        })?;

        println!("Decoder and scaler initialized");

        let mut frame = ffmpeg::frame::Video::empty();
        for (stream, packet) in ictx.packets() {
            if stream.index() == video_stream_index {
                decoder.send_packet(&packet).map_err(|e| {
                    eprintln!("Failed to send packet to decoder: {}", e);
                    e.to_string()
                })?;
                if decoder.receive_frame(&mut frame).is_ok() {
                    println!("Frame received, scaling...");
                    let mut rgb_frame = ffmpeg::frame::Video::empty();
                    scaler.run(&frame, &mut rgb_frame).map_err(|e| {
                        eprintln!("Failed to scale frame: {}", e);
                        e.to_string()
                    })?;

                    let width = rgb_frame.width() as usize;
                    let height = rgb_frame.height() as usize;
                    let bytes_per_pixel = 3;
                    let src_stride = rgb_frame.stride(0);
                    let dst_stride = width * bytes_per_pixel;

                    let mut img_buffer = vec![0u8; height * dst_stride];

                    for y in 0..height {
                        let src_slice =
                            &rgb_frame.data(0)[y * src_stride..y * src_stride + dst_stride];
                        let dst_slice = &mut img_buffer[y * dst_stride..(y + 1) * dst_stride];
                        dst_slice.copy_from_slice(src_slice);
                    }

                    let img = image::RgbImage::from_raw(width as u32, height as u32, img_buffer)
                        .ok_or("Failed to create image from frame data")?;
                    println!("Saving image to {:?}", output);

                    img.save_with_format(&output, image::ImageFormat::Jpeg)
                        .map_err(|e| {
                            eprintln!("Failed to save image: {}", e);
                            e.to_string()
                        })?;

                    println!("Screenshot created successfully");
                    return Ok(());
                }
            }
        }

        eprintln!("Failed to create screenshot: No suitable frame found");
        Err("Failed to create screenshot".to_string())
    })
    .await
    .map_err(|e| format!("Task join error: {}", e))?;

    result
}

async fn create_thumbnail(input: PathBuf, output: PathBuf, size: (u32, u32)) -> Result<(), String> {
    println!(
        "Creating thumbnail: input={:?}, output={:?}, size={:?}",
        input, output, size
    );

    tokio::task::spawn_blocking(move || -> Result<(), String> {
        let img = image::open(&input).map_err(|e| {
            eprintln!("Failed to open image: {}", e);
            e.to_string()
        })?;

        let width = img.width() as usize;
        let height = img.height() as usize;
        let bytes_per_pixel = 3;
        let src_stride = width * bytes_per_pixel;

        let rgb_img = img.to_rgb8();
        let img_buffer = rgb_img.as_raw();

        let mut corrected_buffer = vec![0u8; height * src_stride];

        for y in 0..height {
            let src_slice = &img_buffer[y * src_stride..(y + 1) * src_stride];
            let dst_slice = &mut corrected_buffer[y * src_stride..(y + 1) * src_stride];
            dst_slice.copy_from_slice(src_slice);
        }

        let corrected_img =
            image::RgbImage::from_raw(width as u32, height as u32, corrected_buffer)
                .ok_or("Failed to create corrected image")?;

        let thumbnail = image::imageops::resize(
            &corrected_img,
            size.0,
            size.1,
            image::imageops::FilterType::Lanczos3,
        );

        thumbnail
            .save_with_format(&output, image::ImageFormat::Png)
            .map_err(|e| {
                eprintln!("Failed to save thumbnail: {}", e);
                e.to_string()
            })?;

        println!("Thumbnail created successfully");
        Ok(())
    })
    .await
    .map_err(|e| format!("Task join error: {}", e))?
}

async fn get_rendered_video_path(app: AppHandle, video_id: String) -> Result<PathBuf, String> {
    let editor_instance = upsert_editor_instance(&app, video_id.clone()).await;
    let output_path = editor_instance.meta().output_path();

    // If the file doesn't exist, return an error to trigger the progress-enabled path
    if !output_path.exists() {
        return Err("Rendered video does not exist".to_string());
    }

    Ok(output_path)
}

#[tauri::command]
#[specta::specta]
async fn copy_file_to_path(app: AppHandle, src: String, dst: String) -> Result<(), String> {
    println!("Attempting to copy file from {} to {}", src, dst);

    // Determine if this is a screenshot based on the path
    let is_screenshot = src.contains("screenshots/");

    match tokio::fs::copy(&src, &dst).await {
        Ok(bytes) => {
            println!(
                "Successfully copied {} bytes from {} to {}",
                bytes, src, dst
            );
            // Send appropriate success notification
            notifications::send_notification(
                &app,
                if is_screenshot {
                    notifications::NotificationType::ScreenshotSaved
                } else {
                    notifications::NotificationType::VideoSaved
                },
            );
            Ok(())
        }
        Err(e) => {
            eprintln!("Failed to copy file from {} to {}: {}", src, dst, e);
            notifications::send_notification(
                &app,
                if is_screenshot {
                    notifications::NotificationType::ScreenshotSaveFailed
                } else {
                    notifications::NotificationType::VideoSaveFailed
                },
            );
            Err(e.to_string())
        }
    }
}

#[tauri::command]
#[specta::specta]
async fn copy_screenshot_to_clipboard(app: AppHandle, path: PathBuf) -> Result<(), String> {
    sentry::configure_scope(|scope| {
        scope.set_tag("cmd", "copy_screenshot_to_clipboard");
    });

    println!("Copying screenshot to clipboard: {:?}", path);

    let image = match image::open(&path) {
        Ok(data) => data,
        Err(e) => {
            println!("Failed to read screenshot file: {}", e);
            notifications::send_notification(
                &app,
                notifications::NotificationType::ScreenshotCopyFailed,
            );
            return Err(format!("Failed to read screenshot file: {}", e));
        }
    };
    let data = match image.as_rgba8() {
        Some(data) => data,
        None => {
            println!("Failed to load image as 8bit RGBA");
            notifications::send_notification(
                &app,
                notifications::NotificationType::ScreenshotCopyFailed,
            );
            return Err("Failed to load image as 8bit RGBA".into());
        }
    };

    let _ = app
        .state::<MutableState<'_, Clipboard>>()
        .write()
        .await
        .set_image(arboard::ImageData {
            width: image.width() as usize,
            height: image.height() as usize,
            bytes: std::borrow::Cow::Borrowed(data),
        });

    Ok(())
}

#[tauri::command]
#[specta::specta]
async fn open_file_path(_app: AppHandle, path: PathBuf) -> Result<(), String> {
    let path_str = path.to_str().ok_or("Invalid path")?;

    #[cfg(target_os = "windows")]
    {
        Command::new("explorer")
            .args(["/select,", path_str])
            .spawn()
            .map_err(|e| format!("Failed to open folder: {}", e))?;
    }

    #[cfg(target_os = "macos")]
    {
        Command::new("open")
            .arg("-R")
            .arg(path_str)
            .spawn()
            .map_err(|e| format!("Failed to open folder: {}", e))?;
    }

    #[cfg(target_os = "linux")]
    {
        Command::new("xdg-open")
            .arg(
                path.parent()
                    .ok_or("Invalid path")?
                    .to_str()
                    .ok_or("Invalid path")?,
            )
            .spawn()
            .map_err(|e| format!("Failed to open folder: {}", e))?;
    }

    Ok(())
}

#[derive(Deserialize, specta::Type, tauri_specta::Event, Debug, Clone)]
struct RenderFrameEvent {
    frame_number: u32,
}

#[derive(Serialize, specta::Type, tauri_specta::Event, Debug, Clone)]
struct EditorStateChanged {
    playhead_position: u32,
}

impl EditorStateChanged {
    fn new(s: &EditorState) -> Self {
        Self {
            playhead_position: s.playhead_position,
        }
    }
}

#[tauri::command]
#[specta::specta]
async fn start_playback(app: AppHandle, video_id: String) {
    upsert_editor_instance(&app, video_id)
        .await
        .start_playback()
        .await
}

#[tauri::command]
#[specta::specta]
async fn stop_playback(app: AppHandle, video_id: String) {
    let editor_instance = upsert_editor_instance(&app, video_id).await;

    let mut state = editor_instance.state.lock().await;

    if let Some(handle) = state.playback_task.take() {
        handle.stop();
    }
}

#[derive(Serialize, Type, Debug)]
#[serde(rename_all = "camelCase")]
struct SerializedEditorInstance {
    frames_socket_url: String,
    recording_duration: f64,
    saved_project_config: ProjectConfiguration,
    recordings: ProjectRecordings,
    path: PathBuf,
    pretty_name: String,
}

#[tauri::command]
#[specta::specta]
async fn create_editor_instance(
    app: AppHandle,
    video_id: String,
) -> Result<SerializedEditorInstance, String> {
    let editor_instance = upsert_editor_instance(&app, video_id).await;

    // Load the RecordingMeta to get the pretty name
    let meta = RecordingMeta::load_for_project(&editor_instance.project_path)
        .map_err(|e| format!("Failed to load recording meta: {}", e))?;

    println!("Pretty name: {}", meta.pretty_name);

    Ok(SerializedEditorInstance {
        frames_socket_url: format!("ws://localhost:{}{FRAMES_WS_PATH}", editor_instance.ws_port),
        recording_duration: editor_instance.recordings.duration(),
        saved_project_config: {
            let project_config = editor_instance.project_config.1.borrow();
            project_config.clone()
        },
        recordings: editor_instance.recordings,
        path: editor_instance.project_path.clone(),
        pretty_name: meta.pretty_name,
    })
}

#[tauri::command]
#[specta::specta]
async fn copy_video_to_clipboard(app: AppHandle, path: String) -> Result<(), String> {
    println!("copying");
    let _ = app
        .state::<MutableState<'_, Clipboard>>()
        .write()
        .await
        .set_text(path);

    notifications::send_notification(
        &app,
        notifications::NotificationType::VideoCopiedToClipboard,
    );
    Ok(())
}

#[tauri::command]
#[specta::specta]
async fn get_video_metadata(
    app: AppHandle,
    video_id: String,
    video_type: Option<VideoType>,
) -> Result<(f64, f64), String> {
    let video_id = if video_id.ends_with(".cap") {
        video_id.trim_end_matches(".cap").to_string()
    } else {
        video_id
    };

    let video_dir = app
        .path()
        .app_data_dir()
        .unwrap()
        .join("recordings")
        .join(format!("{}.cap", video_id));

    let screen_video_path = video_dir.join("content").join("display.mp4");
    let output_video_path = video_dir.join("output").join("result.mp4");

    println!("video_dir: {:?} \n video_id: {:?}", video_dir, video_id);

    let video_path = match video_type {
        Some(VideoType::Screen) => {
            println!("Using screen video path: {:?}", screen_video_path);
            if !screen_video_path.exists() {
                return Err(format!(
                    "Screen video does not exist: {:?}",
                    screen_video_path
                ));
            }
            screen_video_path
        }
        Some(VideoType::Output) | None => {
            println!("Using output video path: {:?}", output_video_path);
            if output_video_path.exists() {
                output_video_path
            } else {
                println!(
                    "Output video not found, falling back to screen video path: {:?}",
                    screen_video_path
                );
                if !screen_video_path.exists() {
                    return Err(format!(
                        "Screen video does not exist: {:?}",
                        screen_video_path
                    ));
                }
                screen_video_path
            }
        }
    };

    let file = File::open(&video_path).map_err(|e| {
        println!("Failed to open video file: {}", e);
        format!("Failed to open video file: {}", e)
    })?;

    let size = (file
        .metadata()
        .map_err(|e| {
            println!("Failed to get file metadata: {}", e);
            format!("Failed to get file metadata: {}", e)
        })?
        .len() as f64)
        / (1024.0 * 1024.0);

    println!("File size: {} MB", size);

    let reader = BufReader::new(file);
    let file_size = video_path
        .metadata()
        .map_err(|e| {
            println!("Failed to get file metadata: {}", e);
            format!("Failed to get file metadata: {}", e)
        })?
        .len();

    let duration = match Mp4Reader::read_header(reader, file_size) {
        Ok(mp4) => mp4.duration().as_secs_f64(),
        Err(e) => {
            println!(
                "Failed to read MP4 header: {}. Falling back to default duration.",
                e
            );
            // Return a default duration (e.g., 0.0) or try to estimate it based on file size
            0.0 // or some estimated value
        }
    };

    Ok((duration, size))
}

#[tauri::command(async)]
#[specta::specta]
fn open_editor(app: AppHandle, id: String) {
    println!("Opening editor for recording: {}", id);

    if let Some(window) = app.get_webview_window("camera") {
        window.close().ok();
    }

    ShowCapWindow::Editor { project_id: id }.show(&app).unwrap();
}

#[tauri::command(async)]
#[specta::specta]
fn close_previous_recordings_window(app: AppHandle) {
    #[cfg(target_os = "macos")]
    {
        use tauri_nspanel::ManagerExt;
        if let Ok(panel) = app.get_webview_panel(&CapWindowId::PrevRecordings.label()) {
            panel.released_when_closed(true);
            panel.close();
        }
    }
}

#[tauri::command(async)]
#[specta::specta]
fn focus_captures_panel(app: AppHandle) {
    #[cfg(target_os = "macos")]
    {
        use tauri_nspanel::ManagerExt;
        if let Ok(panel) = app.get_webview_panel(&CapWindowId::PrevRecordings.label()) {
            panel.make_key_window();
        }
    }
}

#[derive(Serialize, Deserialize, specta::Type, Clone)]
#[serde(tag = "type")]
enum RenderProgress {
    Starting { total_frames: u32 },
    EstimatedTotalFrames { total_frames: u32 },
    FrameRendered { current_frame: u32 },
}

#[tauri::command]
#[specta::specta]
async fn set_playhead_position(app: AppHandle, video_id: String, frame_number: u32) {
    let editor_instance = upsert_editor_instance(&app, video_id).await;

    editor_instance
        .modify_and_emit_state(|state| {
            state.playhead_position = frame_number;
        })
        .await;
}

#[tauri::command]
#[specta::specta]
async fn set_project_config(app: AppHandle, video_id: String, config: ProjectConfiguration) {
    let editor_instance = upsert_editor_instance(&app, video_id).await;

    config.write(&editor_instance.project_path).unwrap();

    editor_instance.project_config.0.send(config).ok();
}

#[tauri::command]
#[specta::specta]
async fn list_audio_devices() -> Result<Vec<String>, ()> {
    if !permissions::do_permissions_check(false)
        .microphone
        .permitted()
    {
        return Ok(vec![]);
    }

    Ok(AudioInputFeed::list_devices().keys().cloned().collect())
}

#[tauri::command(async)]
#[specta::specta]
fn open_main_window(app: AppHandle) {
    let permissions = permissions::do_permissions_check(false);
    if !permissions.screen_recording.permitted() || !permissions.accessibility.permitted() {
        return;
    }

    ShowCapWindow::Main.show(&app).ok();
}

#[derive(Serialize, Type, tauri_specta::Event, Debug, Clone)]
pub struct UploadProgress {
    stage: String,
    progress: f64,
    message: String,
}

#[derive(Deserialize, Type)]
pub enum UploadMode {
    Initial {
        pre_created_video: Option<PreCreatedVideo>,
    },
    Reupload,
}

#[tauri::command]
#[specta::specta]
async fn upload_exported_video(
    app: AppHandle,
    video_id: String,
    mode: UploadMode,
) -> Result<UploadResult, String> {
    let Ok(Some(mut auth)) = AuthStore::get(&app) else {
        AuthStore::set(&app, None).map_err(|e| e.to_string())?;
        return Ok(UploadResult::NotAuthenticated);
    };

    // Check if user has an upgraded plan
    if !auth.is_upgraded() {
        match AuthStore::fetch_and_update_plan(&app).await {
            Ok(_) => match AuthStore::get(&app) {
                Ok(Some(updated_auth)) => {
                    auth = updated_auth;
                }
                Ok(None) => {
                    return Ok(UploadResult::NotAuthenticated);
                }
                Err(e) => return Err(format!("Failed to refresh auth: {}", e)),
            },
            Err(e) => {
                if e.contains("Authentication expired") {
                    return Ok(UploadResult::NotAuthenticated);
                }
                return Ok(UploadResult::PlanCheckFailed);
            }
        }

        if !auth.is_upgraded() {
            ShowCapWindow::Upgrade.show(&app).ok();
            return Ok(UploadResult::UpgradeRequired);
        }
    }

    let editor_instance = upsert_editor_instance(&app, video_id.clone()).await;
    let mut meta = editor_instance.meta();

    let output_path = meta.output_path();
    if !output_path.exists() {
        notifications::send_notification(&app, notifications::NotificationType::UploadFailed);
        return Err("Failed to upload video: Rendered video not found".to_string());
    }

    // Start upload progress
    UploadProgress {
        stage: "uploading".to_string(),
        progress: 0.0,
        message: "Starting upload...".to_string(),
    }
    .emit(&app)
    .ok();

    let s3_config = async {
        let video_id = match mode {
            UploadMode::Initial { pre_created_video } => {
                if let Some(pre_created) = pre_created_video {
                    return Ok(pre_created.config);
                }
                None
            }
            UploadMode::Reupload => {
                let Some(sharing) = meta.sharing.clone() else {
                    return Err("No sharing metadata found".to_string());
                };

                Some(sharing.id)
            }
        };

        get_s3_config(&app, false, video_id).await
    }
    .await?;

    match upload_video(&app, video_id.clone(), output_path, false, Some(s3_config)).await {
        Ok(uploaded_video) => {
            // Emit upload complete
            UploadProgress {
                stage: "uploading".to_string(),
                progress: 1.0,
                message: "Upload complete!".to_string(),
            }
            .emit(&app)
            .ok();

            meta.sharing = Some(SharingMeta {
                link: uploaded_video.link.clone(),
                id: uploaded_video.id.clone(),
            });
            meta.save_for_project().ok();
            RecordingMetaChanged { id: video_id }.emit(&app).ok();

<<<<<<< HEAD
            let _ = app
                .state::<MutableState<'_, Clipboard>>()
                .write()
                .await
                .set_text(uploaded_video.link.clone());
=======
            // Copy link to clipboard
            #[cfg(target_os = "macos")]
            platform::macos::write_string_to_pasteboard(&uploaded_video.link);

            NotificationType::ShareableLinkCopied.send(&app);
>>>>>>> 7e015018

            NotificationType::ShareableLinkCopied.send(&app);
            Ok(UploadResult::Success(uploaded_video.link))
        }
        Err(e) => {
            NotificationType::UploadFailed.send(&app);
            Err(e)
        }
    }
}

#[tauri::command]
#[specta::specta]
async fn upload_screenshot(
    app: AppHandle,
    screenshot_path: PathBuf,
) -> Result<UploadResult, String> {
    let Ok(Some(mut auth)) = AuthStore::get(&app) else {
        // Sign out and redirect to sign in
        AuthStore::set(&app, None).map_err(|e| e.to_string())?;
        return Ok(UploadResult::NotAuthenticated);
    };

    if !auth.is_upgraded() {
        match AuthStore::fetch_and_update_plan(&app).await {
            Ok(_) => match AuthStore::get(&app) {
                Ok(Some(updated_auth)) => {
                    auth = updated_auth;
                }
                Ok(None) => {
                    return Ok(UploadResult::NotAuthenticated);
                }
                Err(e) => return Err(format!("Failed to refresh auth: {}", e)),
            },
            Err(e) => {
                if e.contains("Authentication expired") {
                    return Ok(UploadResult::NotAuthenticated);
                }
                return Ok(UploadResult::PlanCheckFailed);
            }
        }

        if !auth.is_upgraded() {
            ShowCapWindow::Upgrade.show(&app).ok();
            return Ok(UploadResult::UpgradeRequired);
        }
    }

    println!("Uploading screenshot: {:?}", screenshot_path);

    let screenshot_dir = screenshot_path.parent().unwrap().to_path_buf();
    let mut meta = RecordingMeta::load_for_project(&screenshot_dir).unwrap();

    let share_link = if let Some(sharing) = meta.sharing.as_ref() {
        // Screenshot already uploaded, use existing link
        println!("Screenshot already uploaded, using existing link");
        sharing.link.clone()
    } else {
        // Upload the screenshot
        let uploaded = upload_image(&app, screenshot_path.clone())
            .await
            .map_err(|e| e.to_string())?;

        meta.sharing = Some(SharingMeta {
            link: uploaded.link.clone(),
            id: uploaded.id.clone(),
        });
        meta.save_for_project();

        RecordingMetaChanged {
            id: screenshot_path
                .file_stem()
                .unwrap()
                .to_str()
                .unwrap()
                .to_string(),
        }
        .emit(&app)
        .ok();

        uploaded.link
    };

    println!("Copying to clipboard: {:?}", share_link);

<<<<<<< HEAD
    let _ = app
        .state::<MutableState<'_, Clipboard>>()
        .write()
        .await
        .set_text(share_link.clone());
=======
    // Copy link to clipboard
    #[cfg(target_os = "macos")]
    platform::write_string_to_pasteboard(&share_link);
>>>>>>> 7e015018

    // Send notification after successful upload and clipboard copy
    notifications::send_notification(&app, notifications::NotificationType::ShareableLinkCopied);

    Ok(UploadResult::Success(share_link))
}

#[tauri::command]
#[specta::specta]
async fn take_screenshot(app: AppHandle, _state: MutableState<'_, App>) -> Result<(), String> {
    let id = uuid::Uuid::new_v4().to_string();

    let recording_dir = app
        .path()
        .app_data_dir()
        .unwrap()
        .join("screenshots")
        .join(format!("{id}.cap"));

    std::fs::create_dir_all(&recording_dir).map_err(|e| e.to_string())?;

    // Capture the screenshot synchronously before any await points
    let (width, height, bgra_data) = {
        // Take screenshot using scap with optimized settings
        let options = scap::capturer::Options {
            fps: 1,
            output_type: scap::frame::FrameType::BGRAFrame,
            show_highlight: false,
            ..Default::default()
        };

        // Hide main window before taking screenshot
        if let Some(window) = CapWindowId::Main.get(&app) {
            window.hide().ok();
        }

        // Create and use capturer on the main thread
        let mut capturer = Capturer::new(options);
        capturer.start_capture();
        let frame = capturer
            .get_next_frame()
            .map_err(|e| format!("Failed to get frame: {}", e))?;
        capturer.stop_capture();

        // Show main window after taking screenshot
        if let Some(window) = CapWindowId::Main.get(&app) {
            window.show().ok();
        }

        match frame {
            Frame::BGRA(bgra_frame) => Ok((
                bgra_frame.width as u32,
                bgra_frame.height as u32,
                bgra_frame.data,
            )),
            _ => Err("Unexpected frame type".to_string()),
        }
    }?;

    let now = chrono::Local::now();
    let screenshot_name = format!(
        "Cap {} at {}.png",
        now.format("%Y-%m-%d"),
        now.format("%H.%M.%S")
    );
    let screenshot_path = recording_dir.join(&screenshot_name);

    let app_handle = app.clone();
    let recording_dir = recording_dir.clone();
    tokio::task::spawn_blocking(move || -> Result<(), String> {
        // Convert BGRA to RGBA
        let mut rgba_data = vec![0; bgra_data.len()];
        for (bgra, rgba) in bgra_data.chunks_exact(4).zip(rgba_data.chunks_exact_mut(4)) {
            rgba[0] = bgra[2];
            rgba[1] = bgra[1];
            rgba[2] = bgra[0];
            rgba[3] = bgra[3];
        }

        // Create file and PNG encoder
        let file = File::create(&screenshot_path).map_err(|e| e.to_string())?;
        let w = &mut BufWriter::new(file);

        let mut encoder = Encoder::new(w, width, height);
        encoder.set_color(ColorType::Rgba);
        encoder.set_compression(png::Compression::Fast);
        let mut writer = encoder.write_header().map_err(|e| e.to_string())?;

        // Write image data
        writer
            .write_image_data(&rgba_data)
            .map_err(|e| e.to_string())?;

        AppSounds::Screenshot.play();

        let now = chrono::Local::now();
        let screenshot_name = format!(
            "Cap {} at {}.png",
            now.format("%Y-%m-%d"),
            now.format("%H.%M.%S")
        );

        use cap_project::*;
        RecordingMeta {
            project_path: recording_dir.clone(),
            sharing: None,
            pretty_name: screenshot_name,
            display: Display {
                path: screenshot_path.clone(),
            },
            camera: None,
            audio: None,
            segments: vec![],
            cursor: None,
        }
        .save_for_project();

        NewScreenshotAdded {
            path: screenshot_path,
        }
        .emit(&app_handle)
        .ok();

        Ok(())
    })
    .await
    .map_err(|e| format!("Task join error: {}", e))??;

    Ok(())
}

#[tauri::command]
#[specta::specta]
async fn save_file_dialog(
    app: AppHandle,
    file_name: String,
    file_type: String,
) -> Result<Option<String>, String> {
    use tauri_plugin_dialog::DialogExt;

    println!(
        "save_file_dialog called with file_name: {}, file_type: {}",
        file_name, file_type
    );

    // Remove the ".cap" suffix if present
    let file_name = file_name
        .strip_suffix(".cap")
        .unwrap_or(&file_name)
        .to_string();
    println!("File name after removing .cap suffix: {}", file_name);

    // Determine the file type and extension
    let (name, extension) = match file_type.as_str() {
        "recording" => {
            println!("File type is recording");
            ("MP4 Video", "mp4")
        }
        "screenshot" => {
            println!("File type is screenshot");
            ("PNG Image", "png")
        }
        _ => {
            println!("Invalid file type: {}", file_type);
            return Err("Invalid file type".to_string());
        }
    };

    println!(
        "Showing save dialog with name: {}, extension: {}",
        name, extension
    );

    let (tx, rx) = std::sync::mpsc::channel();
    println!("Created channel for communication");

    app.dialog()
        .file()
        .set_title("Save File")
        .set_file_name(file_name)
        .add_filter(name, &[extension])
        .save_file(move |path| {
            println!("Save file callback triggered");
            let _ = tx.send(
                path.as_ref()
                    .and_then(|p| p.as_path())
                    .map(|p| p.to_string_lossy().to_string()),
            );
        });

    println!("Waiting for user selection");
    match rx.recv() {
        Ok(result) => {
            println!("Save dialog result: {:?}", result);
            // Don't send any notifications here - we'll do it after the file is actually copied
            Ok(result)
        }
        Err(e) => {
            println!("Error receiving result: {}", e);
            notifications::send_notification(
                &app,
                notifications::NotificationType::VideoSaveFailed,
            );
            Err(e.to_string())
        }
    }
}

#[derive(Serialize, specta::Type, tauri_specta::Event, Debug, Clone)]
struct RecordingMetaChanged {
    id: String,
}

#[tauri::command(async)]
#[specta::specta]
fn get_recording_meta(app: AppHandle, id: String, file_type: String) -> RecordingMeta {
    let meta_path = match file_type.as_str() {
        "recording" => recording_path(&app, &id),
        "screenshot" => screenshot_path(&app, &id),
        _ => panic!("Invalid file type: {}", file_type),
    };

    RecordingMeta::load_for_project(&meta_path).unwrap()
}
#[tauri::command]
#[specta::specta]
fn list_recordings(app: AppHandle) -> Result<Vec<(String, PathBuf, RecordingMeta)>, String> {
    let recordings_dir = recordings_path(&app);

    let mut result = std::fs::read_dir(&recordings_dir)
        .map_err(|e| format!("Failed to read recordings directory: {}", e))?
        .filter_map(|entry| {
            let entry = entry.ok()?;
            let path = entry.path();
            if path.is_dir() && path.extension().and_then(|s| s.to_str()) == Some("cap") {
                let id = path.file_stem()?.to_str()?.to_string();
                let meta = get_recording_meta(app.clone(), id.clone(), "recording".to_string());
                Some((id, path.clone(), meta))
            } else {
                None
            }
        })
        .collect::<Vec<_>>();

    // Sort the result by creation date of the actual file, newest first
    result.sort_by(|a, b| {
        b.1.metadata()
            .and_then(|m| m.created())
            .unwrap_or(std::time::SystemTime::UNIX_EPOCH)
            .cmp(
                &a.1.metadata()
                    .and_then(|m| m.created())
                    .unwrap_or(std::time::SystemTime::UNIX_EPOCH),
            )
    });

    Ok(result)
}
#[tauri::command]
#[specta::specta]
fn list_screenshots(app: AppHandle) -> Result<Vec<(String, PathBuf, RecordingMeta)>, String> {
    let screenshots_dir = screenshots_path(&app);

    let mut result = std::fs::read_dir(&screenshots_dir)
        .map_err(|e| format!("Failed to read screenshots directory: {}", e))?
        .filter_map(|entry| {
            let entry = entry.ok()?;
            let path = entry.path();
            if path.is_dir() && path.extension().and_then(|s| s.to_str()) == Some("cap") {
                let id = path.file_stem()?.to_str()?.to_string();
                let meta = get_recording_meta(app.clone(), id.clone(), "screenshot".to_string());

                // Find the nearest .png file inside the .cap folder
                let png_path = std::fs::read_dir(&path)
                    .ok()?
                    .filter_map(|e| e.ok())
                    .find(|e| e.path().extension().and_then(|s| s.to_str()) == Some("png"))
                    .map(|e| e.path())?;

                Some((id, png_path, meta))
            } else {
                None
            }
        })
        .collect::<Vec<_>>();

    // Sort the result by creation date of the actual file, newest first
    result.sort_by(|a, b| {
        b.1.metadata()
            .and_then(|m| m.created())
            .unwrap_or(std::time::SystemTime::UNIX_EPOCH)
            .cmp(
                &a.1.metadata()
                    .and_then(|m| m.created())
                    .unwrap_or(std::time::SystemTime::UNIX_EPOCH),
            )
    });

    Ok(result)
}

#[tauri::command]
#[specta::specta]
async fn check_upgraded_and_update(app: AppHandle) -> Result<bool, String> {
    if let Err(e) = AuthStore::fetch_and_update_plan(&app).await {
        return Err(format!(
            "Failed to update plan information. Try signing out and signing back in: {}",
            e
        ));
    }

    let auth = AuthStore::get(&app).map_err(|e| e.to_string())?;

    Ok(auth.map_or(false, |a| a.is_upgraded()))
}

#[tauri::command]
#[specta::specta]
fn open_external_link(app: tauri::AppHandle, url: String) -> Result<(), String> {
    // Check settings first
    if let Ok(Some(settings)) = GeneralSettingsStore::get(&app) {
        if settings.disable_auto_open_links {
            return Ok(());
        }
    }

    app.shell()
        .open(&url, None)
        .map_err(|e| format!("Failed to open URL: {}", e))?;
    Ok(())
}

#[tauri::command]
#[specta::specta]
async fn delete_auth_open_signin(app: AppHandle) -> Result<(), String> {
    AuthStore::set(&app, None).map_err(|e| e.to_string())?;

    if let Some(window) = CapWindowId::Settings.get(&app) {
        window.close().ok();
    }

    if let Some(window) = CapWindowId::Camera.get(&app) {
        window.close().ok();
    }
    if let Some(window) = CapWindowId::Main.get(&app) {
        window.close().ok();
    }

    while CapWindowId::Main.get(&app).is_none() {
        tokio::time::sleep(std::time::Duration::from_millis(100)).await;
    }

    Ok(())
}

#[tauri::command]
#[specta::specta]
async fn reset_camera_permissions(_app: AppHandle) -> Result<(), ()> {
    #[cfg(target_os = "macos")]
    {
        #[cfg(debug_assertions)]
        let bundle_id =
            std::env::var("CAP_BUNDLE_ID").unwrap_or_else(|_| "com.apple.Terminal".to_string());
        #[cfg(not(debug_assertions))]
        let bundle_id = "so.cap.desktop";

        Command::new("tccutil")
            .arg("reset")
            .arg("Camera")
            .arg(bundle_id)
            .output()
            .expect("Failed to reset camera permissions");
    }

    Ok(())
}

#[tauri::command]
#[specta::specta]
async fn reset_microphone_permissions(_app: AppHandle) -> Result<(), ()> {
    #[cfg(debug_assertions)]
    let bundle_id = "com.apple.Terminal";
    #[cfg(not(debug_assertions))]
    let bundle_id = "so.cap.desktop";

    Command::new("tccutil")
        .arg("reset")
        .arg("Microphone")
        .arg(bundle_id)
        .output()
        .expect("Failed to reset microphone permissions");

    Ok(())
}

#[tauri::command]
#[specta::specta]
async fn is_camera_window_open(app: AppHandle) -> bool {
    CapWindowId::Camera.get(&app).is_some()
}

#[tauri::command]
#[specta::specta]
async fn seek_to(app: AppHandle, video_id: String, frame_number: u32) {
    let editor_instance = upsert_editor_instance(&app, video_id).await;

    editor_instance
        .modify_and_emit_state(|state| {
            state.playhead_position = frame_number;
        })
        .await;
}

#[tauri::command]
#[specta::specta]
fn show_window(app: AppHandle, window: ShowCapWindow) {
    window.show(&app).ok();
}

async fn check_notification_permissions(app: AppHandle) {
    // Check if we've already requested permissions
    let Ok(Some(settings)) = GeneralSettingsStore::get(&app) else {
        return;
    };

    if !settings.enable_notifications {
        return;
    }

    match app.notification().permission_state() {
        Ok(state) if state != PermissionState::Granted => {
            println!("Requesting notification permission");
            match app.notification().request_permission() {
                Ok(PermissionState::Granted) => {
                    println!("Notification permission granted");
                }
                Ok(_) | Err(_) => {
                    GeneralSettingsStore::update(&app, |s| {
                        s.enable_notifications = false;
                    })
                    .ok();
                }
            }
        }
        Ok(_) => {
            println!("Notification permission already granted");
        }
        Err(e) => {
            eprintln!("Error checking notification permission state: {}", e);
        }
    }
}

#[cfg_attr(mobile, tauri::mobile_entry_point)]
pub async fn run() {
    let specta_builder = tauri_specta::Builder::new()
        .commands(tauri_specta::collect_commands![
            get_recording_options,
            set_recording_options,
            recording::start_recording,
            recording::stop_recording,
            recording::pause_recording,
            recording::resume_recording,
            recording::list_cameras,
            recording::list_capture_windows,
            recording::list_capture_screens,
            take_screenshot,
            list_audio_devices,
            close_previous_recordings_window,
            fake_window::set_fake_window_bounds,
            fake_window::remove_fake_window,
            focus_captures_panel,
            get_current_recording,
            export::export_video,
            copy_file_to_path,
            copy_video_to_clipboard,
            copy_screenshot_to_clipboard,
            open_file_path,
            get_video_metadata,
            create_editor_instance,
            start_playback,
            stop_playback,
            set_playhead_position,
            set_project_config,
            open_editor,
            open_main_window,
            permissions::open_permission_settings,
            permissions::do_permissions_check,
            permissions::request_permission,
            upload_exported_video,
            upload_screenshot,
            get_recording_meta,
            save_file_dialog,
            list_recordings,
            list_screenshots,
            check_upgraded_and_update,
            open_external_link,
            hotkeys::set_hotkey,
            delete_auth_open_signin,
            reset_camera_permissions,
            reset_microphone_permissions,
            is_camera_window_open,
            seek_to,
            send_feedback_request,
            windows::position_traffic_lights,
            global_message_dialog,
            show_window,
            platform::macos::write_string_to_pasteboard,
        ])
        .events(tauri_specta::collect_events![
            RecordingOptionsChanged,
            NewRecordingAdded,
            NewScreenshotAdded,
            RenderFrameEvent,
            EditorStateChanged,
            CurrentRecordingChanged,
            RecordingMetaChanged,
            RecordingStarted,
            RecordingStopped,
            RequestStartRecording,
            RequestRestartRecording,
            RequestStopRecording,
            RequestNewScreenshot,
            RequestOpenSettings,
            NewNotification,
            AuthenticationInvalid,
            audio_meter::AudioInputLevelChange,
            UploadProgress,
        ])
        .error_handling(tauri_specta::ErrorHandlingMode::Throw)
        .typ::<ProjectConfiguration>()
        .typ::<AuthStore>()
        .typ::<hotkeys::HotkeysStore>()
        .typ::<general_settings::GeneralSettingsStore>()
        .typ::<cap_flags::Flags>();

    #[cfg(debug_assertions)]
    specta_builder
        .export(
            specta_typescript::Typescript::default(),
            "../src/utils/tauri.ts",
        )
        .expect("Failed to export typescript bindings");

    let (camera_tx, camera_rx) = CameraFeed::create_channel();
    let camera_ws_port = camera::create_camera_ws(camera_rx.clone()).await;

    let (audio_input_tx, audio_input_rx) = AudioInputFeed::create_channel();

    tauri::async_runtime::set(tokio::runtime::Handle::current());

    #[allow(unused_mut)]
    let mut builder =
        tauri::Builder::default().plugin(tauri_plugin_single_instance::init(|app, _args, _cwd| {
            let _ = ShowCapWindow::Main.show(app);
        }));

    #[cfg(target_os = "macos")]
    {
        builder = builder.plugin(tauri_nspanel::init());
    }

    builder
        .plugin(tauri_plugin_shell::init())
        .plugin(tauri_plugin_dialog::init())
        .plugin(tauri_plugin_store::Builder::new().build())
        .plugin(tauri_plugin_os::init())
        .plugin(tauri_plugin_process::init())
        .plugin(tauri_plugin_oauth::init())
        .plugin(tauri_plugin_http::init())
        .plugin(tauri_plugin_updater::Builder::new().build())
        .plugin(tauri_plugin_notification::init())
        .plugin(
            tauri_plugin_window_state::Builder::new()
                .with_denylist(&[
                    CapWindowId::Setup.label().as_str(),
                    CapWindowId::WindowCaptureOccluder.label().as_str(),
                    CapWindowId::Camera.label().as_str(),
                    CapWindowId::PrevRecordings.label().as_str(),
                ])
                .map_label(|label| match label {
                    label if label.starts_with("editor-") => "editor",
                    _ => label,
                })
                .build(),
        )
        .plugin(flags::plugin::init())
        .invoke_handler(specta_builder.invoke_handler())
        .setup(move |app| {
            let app = app.handle().clone();
            specta_builder.mount_events(&app);
            hotkeys::init(&app);
            general_settings::init(&app);

            if let Ok(Some(auth)) = AuthStore::load(&app) {
                sentry::configure_scope(|scope| {
                    scope.set_user(Some(sentry::User {
                        id: Some(auth.user_id),
                        ..Default::default()
                    }));
                });
            }

            // Add this line to check notification permissions on startup
            tokio::spawn(check_notification_permissions(app.clone()));

            println!("Checking startup completion and permissions...");
            let permissions = permissions::do_permissions_check(false);
            println!("Permissions check result: {:?}", permissions);

            if !permissions.screen_recording.permitted()
                || !permissions.accessibility.permitted()
                || GeneralSettingsStore::get(&app)
                    .ok()
                    .flatten()
                    .map(|s| !s.has_completed_startup)
                    .unwrap_or(false)
            {
                ShowCapWindow::Setup.show(&app).ok();
            } else {
                println!("Permissions granted, showing main window");

                ShowCapWindow::Main.show(&app).ok();
            }

            ShowCapWindow::PrevRecordings.show(&app).ok();

            audio_meter::spawn_event_emitter(app.clone(), audio_input_rx);

            app.manage(Arc::new(RwLock::new(App {
                handle: app.clone(),
                camera_tx,
                camera_ws_port,
                camera_feed: None,
                audio_input_tx,
                audio_input_feed: None,
                start_recording_options: RecordingOptions {
                    capture_target: ScreenCaptureTarget::Screen(CaptureScreen {
                        id: 1,
                        name: "Default".to_string(),
                    }),
                    camera_label: None,
                    audio_input_name: None,
                },
                current_recording: None,
                pre_created_video: None,
            })));

            app.manage(FakeWindowBounds(Arc::new(RwLock::new(HashMap::new()))));

            tray::create_tray(&app).unwrap();

            RequestStartRecording::listen_any_spawn(&app, |_, app| async move {
                let state = app.state::<Arc<RwLock<App>>>();
                let is_recording = {
                    let app_state = state.read().await;
                    app_state.current_recording.is_some()
                };

                if is_recording {
                    if let Err(e) = recording::stop_recording(app.clone(), app.state()).await {
                        eprintln!("Failed to stop recording: {}", e);
                    }
                } else if let Err(e) = recording::start_recording(app.clone(), app.state()).await {
                    eprintln!("Failed to start recording: {}", e);
                }
            });

            RequestStopRecording::listen_any_spawn(&app, |_, app| async move {
                if let Err(e) = recording::stop_recording(app.clone(), app.state()).await {
                    eprintln!("Failed to stop recording: {}", e);
                }
            });

            RequestRestartRecording::listen_any_spawn(&app, |_, app| async move {
                let state = app.state::<Arc<RwLock<App>>>();

                // Stop and discard the current recording
                {
                    let mut app_state = state.write().await;
                    if let Some(recording) = app_state.clear_current_recording() {
                        CurrentRecordingChanged /*(JsonValue::new(&None))*/
                            .emit(&app)
                            .ok();

                        recording.stop().await.ok();

                        // recording.stop_and_discard();
                    }
                }

                if let Err(e) = recording::start_recording(app.clone(), state).await {
                    eprintln!("Failed to start new recording: {}", e);
                } else {
                    println!("New recording started successfully");
                }
            });

            RequestNewScreenshot::listen_any_spawn(&app, |_, app| async move {
                if let Err(e) = take_screenshot(app.clone(), app.state()).await {
                    eprintln!("Failed to take screenshot: {}", e);
                }
            });

            RequestOpenSettings::listen_any_spawn(&app, |payload, app| async move {
                ShowCapWindow::Settings {
                    page: Some(payload.page),
                }
                .show(&app)
                .ok();
            });

            AuthenticationInvalid::listen_any_spawn(&app, |_, app| async move {
                delete_auth_open_signin(app).await.ok();
            });

            Ok(())
        })
        .on_window_event(|window, event| {
            let label = window.label();
            let app = window.app_handle();

            match event {
                WindowEvent::Destroyed => {
                    match CapWindowId::from_str(label).unwrap() {
                        CapWindowId::Main => {
                            if let Some(w) = CapWindowId::Camera.get(app) {
                                w.close().ok();
                            }
                        }
                        CapWindowId::Editor { project_id } => {
                            let app_handle = app.clone();
                            tokio::spawn(async move {
                                let _ = remove_editor_instance(&app_handle, project_id).await;
                                tokio::task::yield_now().await;
                            });
                        }
                        CapWindowId::Settings | CapWindowId::Upgrade => {
                            // Don't quit the app when settings or upgrade window is closed
                            return;
                        }
                        _ => {}
                    };

                    if let Some(settings) = GeneralSettingsStore::get(app).unwrap_or(None) {
                        if settings.hide_dock_icon
                            && app.webview_windows().keys().all(|label| {
                                !CapWindowId::from_str(label).unwrap().activates_dock()
                            })
                        {
                            #[cfg(target_os = "macos")]
                            app.set_activation_policy(tauri::ActivationPolicy::Accessory)
                                .ok();
                        }
                    }
                }
                WindowEvent::Focused(focused) if *focused => {
                    if CapWindowId::from_str(label).unwrap().activates_dock() {
                        #[cfg(target_os = "macos")]
                        app.set_activation_policy(tauri::ActivationPolicy::Regular)
                            .ok();
                    }
                }
                _ => {}
            }
        })
        .build(tauri::generate_context!())
        .expect("error while running tauri application")
        .run(|handle, event| match event {
            #[cfg(target_os = "macos")]
            tauri::RunEvent::Reopen { .. } => open_main_window(handle.clone()),
            _ => {}
        });
}

type EditorInstancesState = Arc<Mutex<HashMap<String, Arc<EditorInstance>>>>;

pub async fn remove_editor_instance(
    app: &AppHandle<impl Runtime>,
    video_id: String,
) -> Option<Arc<EditorInstance>> {
    let map = match app.try_state::<EditorInstancesState>() {
        Some(s) => (*s).clone(),
        None => return None,
    };

    let mut map = map.lock().await;

    if let Some(editor) = map.remove(&video_id) {
        editor.dispose().await;
        Some(editor)
    } else {
        None
    }
}

pub async fn upsert_editor_instance(app: &AppHandle, video_id: String) -> Arc<EditorInstance> {
    let map = match app.try_state::<EditorInstancesState>() {
        Some(s) => (*s).clone(),
        None => {
            let map = Arc::new(Mutex::new(HashMap::new()));
            app.manage(map.clone());
            map
        }
    };

    let mut map = map.lock().await;

    use std::collections::hash_map::Entry;
    match map.entry(video_id.clone()) {
        Entry::Occupied(o) => o.get().clone(),
        Entry::Vacant(v) => {
            let instance = create_editor_instance_impl(app, video_id).await;
            v.insert(instance.clone());
            instance
        }
    }
}

async fn create_editor_instance_impl(app: &AppHandle, video_id: String) -> Arc<EditorInstance> {
    let instance = EditorInstance::new(recordings_path(app), video_id, {
        let app = app.clone();
        move |state| {
            EditorStateChanged::new(state).emit(&app).ok();
        }
    })
    .await;

    RenderFrameEvent::listen_any(app, {
        let preview_tx = instance.preview_tx.clone();
        move |e| {
            preview_tx.send(Some(e.payload.frame_number)).ok();
        }
    });

    instance
}

// use EditorInstance.project_path instead of this
fn recordings_path(app: &AppHandle) -> PathBuf {
    app.path().app_data_dir().unwrap().join("recordings")
}

fn recording_path(app: &AppHandle, recording_id: &str) -> PathBuf {
    recordings_path(app).join(format!("{}.cap", recording_id))
}

fn screenshots_path(app: &AppHandle) -> PathBuf {
    app.path().app_data_dir().unwrap().join("screenshots")
}

fn screenshot_path(app: &AppHandle, screenshot_id: &str) -> PathBuf {
    screenshots_path(app).join(format!("{}.cap", screenshot_id))
}

#[tauri::command]
#[specta::specta]
async fn send_feedback_request(app: AppHandle, feedback: String) -> Result<(), String> {
    let auth = AuthStore::get(&app)
        .map_err(|e| e.to_string())?
        .ok_or("Not authenticated")?;

    let feedback_url = web_api::make_url("/api/desktop/feedback");

    // Create a proper multipart form
    let form = reqwest::multipart::Form::new().text("feedback", feedback);

    let client = reqwest::Client::new();
    let response = client
        .post(feedback_url)
        .header("Authorization", format!("Bearer {}", auth.token))
        .multipart(form)
        .send()
        .await
        .map_err(|e| format!("Failed to send feedback: {}", e))?;

    if !response.status().is_success() {
        println!("Feedback request failed with status: {}", response.status());

        let error_text = response
            .text()
            .await
            .map_err(|_| "Failed to read error response")?;

        println!("Error response: {}", error_text);

        // Parse the error response and convert to owned String immediately
        let error = match serde_json::from_str::<serde_json::Value>(&error_text) {
            Ok(v) => v
                .get("error")
                .and_then(|e| e.as_str())
                .map(ToString::to_string)
                .unwrap_or_else(|| "Failed to submit feedback".to_string()),
            Err(_) => "Failed to submit feedback".to_string(),
        };

        return Err(error);
    }

    Ok(())
}

#[tauri::command]
#[specta::specta]
fn global_message_dialog(app: AppHandle, message: String) {
    app.dialog().message(message).show(|_| {});
}

trait EventExt: tauri_specta::Event {
    fn listen_any_spawn<Fut>(
        app: &AppHandle,
        handler: impl Fn(Self, AppHandle) -> Fut + Send + 'static + Clone,
    ) -> tauri::EventId
    where
        Fut: Future + Send,
        Self: serde::de::DeserializeOwned + Send + 'static,
    {
        let app = app.clone();
        Self::listen_any(&app.clone(), move |e| {
            let app = app.clone();
            let handler = handler.clone();
            tokio::spawn(async move {
                (handler)(e.payload, app).await;
            });
        })
    }
}

impl<T: tauri_specta::Event> EventExt for T {}<|MERGE_RESOLUTION|>--- conflicted
+++ resolved
@@ -1025,19 +1025,11 @@
             meta.save_for_project().ok();
             RecordingMetaChanged { id: video_id }.emit(&app).ok();
 
-<<<<<<< HEAD
             let _ = app
                 .state::<MutableState<'_, Clipboard>>()
                 .write()
                 .await
                 .set_text(uploaded_video.link.clone());
-=======
-            // Copy link to clipboard
-            #[cfg(target_os = "macos")]
-            platform::macos::write_string_to_pasteboard(&uploaded_video.link);
-
-            NotificationType::ShareableLinkCopied.send(&app);
->>>>>>> 7e015018
 
             NotificationType::ShareableLinkCopied.send(&app);
             Ok(UploadResult::Success(uploaded_video.link))
@@ -1123,17 +1115,12 @@
 
     println!("Copying to clipboard: {:?}", share_link);
 
-<<<<<<< HEAD
+    // Copy link to clipboard
     let _ = app
         .state::<MutableState<'_, Clipboard>>()
         .write()
         .await
         .set_text(share_link.clone());
-=======
-    // Copy link to clipboard
-    #[cfg(target_os = "macos")]
-    platform::write_string_to_pasteboard(&share_link);
->>>>>>> 7e015018
 
     // Send notification after successful upload and clipboard copy
     notifications::send_notification(&app, notifications::NotificationType::ShareableLinkCopied);
