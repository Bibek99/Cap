--- conflicted
+++ resolved
@@ -1,9 +1,5 @@
 import { Button } from "@cap/ui-solid";
-<<<<<<< HEAD
 import { Tooltip } from "@kobalte/core";
-import { Select as KSelect, SelectRootProps } from "@kobalte/core/select";
-=======
->>>>>>> 8546fccf
 import { useNavigate } from "@solidjs/router";
 import {
   createMutation,
@@ -11,40 +7,24 @@
   useQueryClient,
 } from "@tanstack/solid-query";
 import { getVersion } from "@tauri-apps/api/app";
-<<<<<<< HEAD
 import { getCurrentWindow, LogicalSize } from "@tauri-apps/api/window";
 import { cx } from "cva";
 import {
   ComponentProps,
-=======
-import { getCurrentWindow } from "@tauri-apps/api/window";
-import { LogicalSize } from "@tauri-apps/api/window";
-import { cx } from "cva";
-import {
-  Show,
->>>>>>> 8546fccf
   createEffect,
   createMemo,
   createResource,
   createSignal,
   ErrorBoundary,
-  type JSX,
   onCleanup,
   onMount,
   Show,
   Suspense,
 } from "solid-js";
 import { createStore } from "solid-js/store";
-<<<<<<< HEAD
+
+import Mode from "~/components/Mode";
 import { trackEvent } from "~/utils/analytics";
-
-import { ValidComponent } from "solid-js";
-import Mode from "~/components/Mode";
-=======
-import { Tooltip } from "@kobalte/core";
-
-import { trackEvent } from "~/utils/analytics";
->>>>>>> 8546fccf
 import {
   createCurrentRecordingQuery,
   createLicenseQuery,
@@ -61,17 +41,6 @@
   commands,
   events,
 } from "~/utils/tauri";
-<<<<<<< HEAD
-import {
-  MenuItem,
-  MenuItemList,
-  PopperContent,
-  topLeftAnimateClasses,
-  topRightAnimateClasses,
-} from "../editor/ui";
-=======
-import Mode from "~/components/Mode";
->>>>>>> 8546fccf
 
 export default function () {
   const { options, setOptions } = createOptionsQuery();
@@ -134,11 +103,7 @@
     const currentWindow = getCurrentWindow();
     const MAIN_WINDOW_SIZE = {
       width: 300,
-<<<<<<< HEAD
-      height: 320 + (window.FLAGS.systemAudioRecording ? 60 : 0),
-=======
       height: 290 + (window.FLAGS.systemAudioRecording ? 40 : 0),
->>>>>>> 8546fccf
     };
 
     // Set initial size
@@ -248,7 +213,7 @@
   });
 
   return (
-    <div class="flex justify-center flex-col p-[1rem] gap-[0.75rem] text-[0.875rem] font-[400] bg-gray-100 h-full text-[--text-primary]">
+    <div class="flex justify-center flex-col p-[1rem] gap-[0.75rem] text-[0.875rem] font-[400] bg-[--gray-50] h-full text-[--text-primary]">
       {initialize()}
       <div class="flex items-center justify-between pb-[0.25rem]">
         <div class="flex items-center space-x-1">
@@ -268,16 +233,17 @@
                     await commands.showWindow("Upgrade");
                   }
                 }}
-                class={`text-[0.6rem] ${license.data?.type === "pro"
+                class={`text-[0.6rem] ${
+                  license.data?.type === "pro"
                     ? "bg-[--blue-400] text-gray-50 dark:text-gray-500"
                     : "bg-gray-200 cursor-pointer hover:bg-gray-300"
-                  } rounded-lg px-1.5 py-0.5`}
+                } rounded-lg px-1.5 py-0.5`}
               >
                 {license.data?.type === "commercial"
                   ? "Commercial"
                   : license.data?.type === "pro"
-                    ? "Pro"
-                    : "Personal"}
+                  ? "Pro"
+                  : "Personal"}
               </span>
             </Suspense>
           </ErrorBoundary>
@@ -290,7 +256,7 @@
       {window.FLAGS.systemAudioRecording && (
         <SystemAudio options={options.data} setOptions={setOptions} />
       )}
-      <div class="flex items-center space-x-1 w-full will-change-transform">
+      <div class="flex items-center space-x-1 w-full">
         <Button
           disabled={toggleRecording.isPending}
           variant={isRecording() ? "destructive" : "primary"}
@@ -346,26 +312,17 @@
 }
 
 import { makePersisted } from "@solid-primitives/storage";
-<<<<<<< HEAD
 import { UnlistenFn } from "@tauri-apps/api/event";
-=======
-import { type as ostype, platform } from "@tauri-apps/plugin-os";
-import { Transition } from "solid-transition-group";
->>>>>>> 8546fccf
+import { CheckMenuItem, Menu, PredefinedMenuItem } from "@tauri-apps/api/menu";
 import {
   getCurrentWebviewWindow,
   WebviewWindow,
 } from "@tauri-apps/api/webviewWindow";
-<<<<<<< HEAD
 import * as dialog from "@tauri-apps/plugin-dialog";
-import { type as ostype } from "@tauri-apps/plugin-os";
+import { type as ostype, platform } from "@tauri-apps/plugin-os";
 import * as updater from "@tauri-apps/plugin-updater";
 import { Transition } from "solid-transition-group";
-=======
-import { UnlistenFn } from "@tauri-apps/api/event";
-import { CheckMenuItem, Menu, PredefinedMenuItem } from "@tauri-apps/api/menu";
-
->>>>>>> 8546fccf
+
 import { setTitlebar } from "~/utils/titlebar-state";
 import { apiClient } from "~/utils/web-api";
 
@@ -598,10 +555,11 @@
                   )}
                 >
                   <IconCapCrop
-                    class={`w-[1rem] h-[1rem] ${areaSelection.pending
+                    class={`w-[1rem] h-[1rem] ${
+                      areaSelection.pending
                         ? "animate-gentle-bounce duration-1000 text-gray-500 mt-1"
                         : ""
-                      }`}
+                    }`}
                   />
                 </button>
               )}
@@ -613,16 +571,17 @@
             {isTargetCaptureArea()
               ? "Remove selection"
               : areaSelection.pending
-                ? "Selecting area..."
-                : "Select area"}
+              ? "Selecting area..."
+              : "Select area"}
             <Tooltip.Arrow class="fill-gray-500" />
           </Tooltip.Content>
         </Tooltip.Portal>
       </Tooltip.Root>
 
       <div
-        class={`flex flex-row items-center rounded-[0.5rem] relative border h-8 transition-all duration-500 ${isTargetScreenOrArea() ? "ml-[2.4rem]" : ""
-          }`}
+        class={`flex flex-row items-center rounded-[0.5rem] relative border h-8 transition-all duration-500 ${
+          isTargetScreenOrArea() ? "ml-[2.4rem]" : ""
+        }`}
         style={{
           "transition-timing-function":
             "cubic-bezier(0.785, 0.135, 0.15, 0.86)",
@@ -683,18 +642,11 @@
           placeholder="Window"
           optionsEmptyText="No windows found"
           selected={props.options?.captureTarget.variant === "window"}
-<<<<<<< HEAD
-          itemComponent={(props) => (
-            <div class="flex overflow-x-hidden flex-col flex-1">
-              <div class="w-full truncate">{props.item.rawValue?.name}</div>
-              <div class="w-full text-xs">
-                {props.item.rawValue?.owner_name}
-              </div>
-            </div>
-          )}
-=======
-          getName={(value) => platform() === "windows" ? value.name : `${value.owner_name} | ${value.name}`}
->>>>>>> 8546fccf
+          getName={(value) =>
+            platform() === "windows"
+              ? value.name
+              : `${value.owner_name} | ${value.name}`
+          }
         />
       </div>
     </div>
@@ -757,41 +709,6 @@
             });
         }}
       >
-<<<<<<< HEAD
-        <KSelect.Trigger
-          disabled={props.setOptions.isPending}
-          class="flex flex-row items-center h-[2rem] px-[0.375rem] gap-[0.375rem] border rounded-lg border-gray-200 w-full disabled:text-gray-400 transition-colors KSelect"
-        >
-          <IconCapCamera class="text-gray-400 size-[1.25rem]" />
-          <KSelect.Value<Option | null> class="flex-1 text-left truncate">
-            {(state) => <span>{state.selectedOption()?.name}</span>}
-          </KSelect.Value>
-          <TargetSelectInfoPill
-            value={props.options?.cameraLabel ?? null}
-            permissionGranted={permissionGranted()}
-            requestPermission={() => requestPermission("camera")}
-            onClear={() => {
-              if (!props.options) return;
-              props.setOptions.mutate({
-                ...props.options,
-                cameraLabel: null,
-              });
-            }}
-          />
-        </KSelect.Trigger>
-        <KSelect.Portal>
-          <PopperContent<typeof KSelect.Content>
-            as={KSelect.Content}
-            class={topLeftAnimateClasses}
-          >
-            <MenuItemList<typeof KSelect.Listbox>
-              class="overflow-y-auto max-h-32"
-              as={KSelect.Listbox}
-            />
-          </PopperContent>
-        </KSelect.Portal>
-      </KSelect>
-=======
         <IconCapCamera class="text-gray-400 size-[1.25rem]" />
         <span class="flex-1 text-left truncate">
           {props.options?.cameraLabel ?? NO_CAMERA}
@@ -809,7 +726,6 @@
           }}
         />
       </button>
->>>>>>> 8546fccf
     </div>
   );
 }
@@ -896,86 +812,6 @@
   });
 
   return (
-<<<<<<< HEAD
-    <div class="flex flex-col will-change-transform gap-[0.25rem] items-stretch text-[--text-primary]">
-      {/* <label class="text-[--text-tertiary]">Microphone</label> */}
-      <KSelect<Option>
-        options={[
-          { name: "No Microphone", deviceId: "" },
-          ...(devices.data ?? []),
-        ]}
-        optionValue="deviceId"
-        optionTextValue="name"
-        placeholder="No Microphone"
-        value={value()}
-        disabled={!!currentRecording.data}
-        onChange={handleMicrophoneChange}
-        itemComponent={(props) => (
-          <MenuItem<typeof KSelect.Item> as={KSelect.Item} item={props.item}>
-            <KSelect.ItemLabel class="flex-1">
-              {props.item.rawValue.name}
-            </KSelect.ItemLabel>
-          </MenuItem>
-        )}
-        open={open()}
-        onOpenChange={(isOpen) => {
-          if (!permissionGranted()) {
-            requestPermission("microphone");
-            return;
-          }
-
-          setOpen(isOpen);
-        }}
-      >
-        <KSelect.Trigger
-          disabled={props.setOptions.isPending}
-          class="relative flex flex-row items-center h-[2rem] px-[0.375rem] gap-[0.375rem] border rounded-lg border-gray-200 w-full disabled:text-gray-400 transition-colors KSelect overflow-hidden z-10"
-        >
-          <Show when={dbs()}>
-            {(s) => (
-              <div
-                class="bg-blue-100 opacity-50 left-0 inset-y-0 absolute -z-10 transition-[right] duration-100"
-                style={{
-                  right: `${audioLevel() * 100}%`,
-                }}
-              />
-            )}
-          </Show>
-          <IconCapMicrophone class="text-gray-400 size-[1.25rem]" />
-          <KSelect.Value<Option> class="flex-1 text-left truncate">
-            {(state) => {
-              const selected = state.selectedOption();
-              return (
-                <span>
-                  {selected?.name ??
-                    props.options?.audioInputName ??
-                    "No Audio"}
-                </span>
-              );
-            }}
-          </KSelect.Value>
-          <TargetSelectInfoPill
-            value={props.options?.audioInputName ?? null}
-            permissionGranted={permissionGranted()}
-            requestPermission={() => requestPermission("microphone")}
-            onClear={() => {
-              if (!props.options) return;
-              props.setOptions.mutate({
-                ...props.options,
-                audioInputName: null,
-              });
-            }}
-          />
-        </KSelect.Trigger>
-        <KSelect.Portal>
-          <PopperContent<typeof KSelect.Content>
-            as={KSelect.Content}
-            class={topLeftAnimateClasses}
-          >
-            <MenuItemList<typeof KSelect.Listbox>
-              class="overflow-y-auto max-h-36"
-              as={KSelect.Listbox}
-=======
     <div class="flex flex-col gap-[0.25rem] items-stretch text-[--text-primary]">
       <button
         disabled={props.setOptions.isPending || !!currentRecording.data}
@@ -1009,7 +845,6 @@
               style={{
                 right: `${audioLevel() * 100}%`,
               }}
->>>>>>> 8546fccf
             />
           )}
         </Show>
@@ -1050,7 +885,7 @@
         });
       }}
       disabled={props.setOptions.isPending || !!currentRecording.data}
-      class="relative flex flex-row items-center h-[2rem] px-[0.375rem] will-change-transform gap-[0.375rem] border rounded-lg border-gray-200 w-full disabled:text-gray-400 transition-colors overflow-hidden z-10"
+      class="relative flex flex-row items-center h-[2rem] px-[0.375rem] gap-[0.375rem] border rounded-lg border-gray-200 w-full disabled:text-gray-400 transition-colors KSelect overflow-hidden z-10"
     >
       <div class="size-[1.25rem] flex items-center justify-center">
         <IconPhMonitorBold class="text-gray-400 stroke-2 size-[1.2rem]" />
@@ -1115,15 +950,6 @@
             props.onChange(props.options[0]);
         }}
       >
-<<<<<<< HEAD
-        <KSelect.Value<CaptureScreen | undefined> class="truncate">
-          {(value) => value.selectedOption()?.name}
-        </KSelect.Value>
-        {props.options.length > 1 && (
-          <KSelect.Icon class="transition-transform ui-expanded:-rotate-180">
-            <IconCapChevronDown class="transition-transform transform size-4 shrink-0" />
-          </KSelect.Icon>
-=======
         {props.options.length <= 1 ? (
           <span class="truncate">{props.placeholder}</span>
         ) : (
@@ -1131,7 +957,6 @@
             <span class="truncate">{value()?.name ?? props.placeholder}</span>
             <IconCapChevronDown class="shrink-0 size-4" />
           </>
->>>>>>> 8546fccf
         )}
       </button>
     </>
@@ -1166,8 +991,8 @@
       {!props.permissionGranted
         ? "Request Permission"
         : props.value !== null
-          ? "On"
-          : "Off"}
+        ? "On"
+        : "Off"}
     </InfoPill>
   );
 }
