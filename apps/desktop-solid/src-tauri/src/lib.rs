mod camera;
mod display;
mod ffmpeg;
mod macos;
mod recording;
mod utils;
mod video_renderer;

use objc2_app_kit::{NSPopUpMenuWindowLevel, NSScreenSaverWindowLevel};
use recording::{DisplaySource, InProgressRecording};
// use macos::Bounds;
use serde::{Deserialize, Serialize};
use serde_json::json;
use specta::Type;
use std::{
    collections::HashMap, marker::PhantomData, path::PathBuf, process::Command, sync::Arc,
    time::Duration,
};
use tauri::{AppHandle, Manager, State, WebviewWindow};
use tauri_nspanel::{cocoa::appkit::NSMainMenuWindowLevel, ManagerExt};
use tauri_plugin_decorum::WebviewWindowExt;
use tauri_specta::Event;
use tokio::{sync::RwLock, time::sleep};

use crate::utils::ffmpeg_path_as_str;
use camera::{create_camera_window, get_cameras};
<<<<<<< HEAD
use display::{get_capture_windows, CaptureTarget};
use ffmpeg::handle_ffmpeg_installation;
=======
use display::{get_capture_windows, Bounds, CaptureTarget};
>>>>>>> 0d107b48

#[derive(specta::Type, Serialize, Deserialize, Clone, Debug)]
#[serde(rename_all = "camelCase")]
pub struct RecordingOptions {
    capture_target: CaptureTarget,
    camera_label: Option<String>,
}

#[derive(specta::Type, Serialize)]
#[serde(rename_all = "camelCase")]
pub struct App {
    start_recording_options: RecordingOptions,
    #[serde(skip)]
    handle: AppHandle,
    #[serde(skip)]
    current_recording: Option<InProgressRecording>,
    prev_recordings: Vec<PathBuf>,
}

const WINDOW_CAPTURE_OCCLUDER_LABEL: &str = "window-capture-occluder";

impl App {
    pub fn set_current_recording(&mut self, new_value: InProgressRecording) {
        let current_recording = self.current_recording.insert(new_value);

        if let DisplaySource::Window { .. } = &current_recording.display_source {
            match self
                .handle
                .get_webview_window(WINDOW_CAPTURE_OCCLUDER_LABEL)
            {
                None => {
                    let monitor = self.handle.primary_monitor().unwrap().unwrap();

                    let occluder_window = WebviewWindow::builder(
                        &self.handle,
                        WINDOW_CAPTURE_OCCLUDER_LABEL,
                        tauri::WebviewUrl::App("/window-capture-occluder".into()),
                    )
                    .title("Cap Window Capture Occluder")
                    .maximized(false)
                    .resizable(false)
                    .fullscreen(false)
                    .decorations(false)
                    .shadow(false)
                    .always_on_top(true)
                    .visible_on_all_workspaces(true)
                    .content_protected(true)
                    .inner_size(
                        monitor.size().width as f64 / monitor.scale_factor(),
                        monitor.size().height as f64 / monitor.scale_factor(),
                    )
                    .position(0.0, 0.0)
                    .build()
                    .unwrap();

                    occluder_window
                        .set_window_level(NSScreenSaverWindowLevel as u32)
                        .unwrap();
                    occluder_window.set_ignore_cursor_events(true).unwrap();
                    occluder_window.make_transparent().unwrap();
                }
                Some(w) => {
                    w.show();
                }
            }
        } else {
            self.close_occluder_window();
        }
    }

    pub fn clear_current_recording(&mut self) -> Option<InProgressRecording> {
        self.close_occluder_window();

        self.current_recording.take()
    }

    fn close_occluder_window(&self) {
        self.handle
            .get_webview_window(WINDOW_CAPTURE_OCCLUDER_LABEL)
            .map(|window| window.close().ok());
    }

    fn set_start_recording_options(&mut self, new_value: RecordingOptions) {
        self.start_recording_options = new_value;
        let options = &self.start_recording_options;

        match self.handle.get_webview_window(camera::WINDOW_LABEL) {
            Some(window) if options.camera_label.is_none() => {
                window.close().ok();
            }
            None if options.camera_label.is_some() => {
                create_camera_window(self.handle.clone());
            }
            _ => {}
        };

        RecordingOptionsChanged.emit(&self.handle).ok();
    }
}

#[derive(specta::Type, Serialize, tauri_specta::Event, Clone)]
pub struct RecordingOptionsChanged;

// dedicated event + command used as panel must be accessed on main thread
#[derive(specta::Type, Serialize, tauri_specta::Event, Clone)]
pub struct ShowCapturesPanel;

type MutableState<'a, T> = State<'a, Arc<RwLock<T>>>;

#[tauri::command]
#[specta::specta]
async fn get_recording_options(state: MutableState<'_, App>) -> Result<RecordingOptions, ()> {
    let state = state.read().await;
    Ok(state.start_recording_options.clone())
}

#[tauri::command]
#[specta::specta]
async fn set_recording_options(
    state: MutableState<'_, App>,
    options: RecordingOptions,
) -> Result<(), ()> {
    state.write().await.set_start_recording_options(options);

    Ok(())
}

type Bruh<T> = (T,);

#[derive(Serialize, Type)]
struct JsonValue<T>(
    #[serde(skip)] PhantomData<T>,
    #[specta(type = Bruh<T>)] serde_json::Value,
);

impl<T: Serialize> JsonValue<T> {
    fn new(value: &T) -> Self {
        Self(PhantomData, json!(value))
    }
}

#[tauri::command]
#[specta::specta]
async fn get_current_recording(
    state: MutableState<'_, App>,
) -> Result<JsonValue<Option<InProgressRecording>>, ()> {
    let state = state.read().await;
    Ok(JsonValue::new(&state.current_recording))
}

#[tauri::command]
#[specta::specta]
async fn get_prev_recordings(state: MutableState<'_, App>) -> Result<Vec<PathBuf>, ()> {
    let state = state.read().await;
    Ok(state.prev_recordings.clone())
}

#[tauri::command]
#[specta::specta]
async fn start_recording(app: AppHandle, state: MutableState<'_, App>) -> Result<(), String> {
    let mut state = state.write().await;

    let id = uuid::Uuid::new_v4().to_string();

    let recording_dir = app
        .path()
        .app_data_dir()
        .unwrap()
        .join("recordings")
        .join(format!("{id}.cap"));

<<<<<<< HEAD
    let current_recording = recording::start(recording_dir, recording_options).await;
    let current_recording = state.current_recording.insert(current_recording);

    if let DisplaySource::Window { .. } = &current_recording.display_source {
        let monitor = app.primary_monitor().unwrap().unwrap();

        let occluder_window = WebviewWindow::builder(
            &app,
            "window-capture-occluder",
            tauri::WebviewUrl::App("/window-capture-occluder".into()),
        )
        .title("Cap Window Capture Occluder")
        .maximized(false)
        .resizable(false)
        .fullscreen(false)
        .decorations(false)
        .shadow(false)
        .always_on_top(true)
        .visible_on_all_workspaces(true)
        .content_protected(true)
        .inner_size(
            (monitor.size().width as f64) / monitor.scale_factor(),
            (monitor.size().height as f64) / monitor.scale_factor(),
        )
        .position(0.0, 0.0)
        .build()
        .unwrap();

        occluder_window
            .set_window_level(NSScreenSaverWindowLevel as u32)
            .unwrap();
        occluder_window.set_ignore_cursor_events(true).unwrap();
        occluder_window.make_transparent().unwrap();
    }
=======
    let recording = recording::start(recording_dir, &state.start_recording_options).await;
    state.set_current_recording(recording);
>>>>>>> 0d107b48

    Ok(())
}

#[tauri::command]
#[specta::specta]
async fn stop_recording(app: AppHandle, state: MutableState<'_, App>) -> Result<(), String> {
    let mut state = state.write().await;

<<<<<<< HEAD
    match state.current_recording.take() {
        Some(mut current_recording) => {
            println!("Stopping current recording");
            current_recording.stop();
            println!("Recording stopped");
=======
    let Some(mut current_recording) = state.clear_current_recording() else {
        return Err("Recording not in progress".to_string());
    };
>>>>>>> 0d107b48

            state
                .prev_recordings
                .push(current_recording.recording_dir.clone());
            println!("Added to previous recordings");

            drop(state);

<<<<<<< HEAD
            println!("Dropped state");
=======
    dbg!(&current_recording.display.output_path);
    Command::new("ffmpeg")
        .args(["-ss", "0:00:00", "-i"])
        .arg(&current_recording.display.output_path)
        .args(["-frames:v", "1", "-q:v", "2"])
        .arg(
            current_recording
                .recording_dir
                .join("screenshots/display.jpg"),
        )
        .output()
        .unwrap();
>>>>>>> 0d107b48

            show_previous_recordings_window(app);

<<<<<<< HEAD
            println!("Previous recordings window shown");
            Ok(())
        }
        None => {
            eprintln!("No current recording to stop");
            Err("Recording not in progress".to_string())
        }
    }
}
=======
    ShowCapturesPanel.emit(&app);
>>>>>>> 0d107b48

#[tauri::command]
#[specta::specta]
async fn render_video(
    screen_recording_path: String,
    webcam_recording_path: String,
    webcam_size: (u32, u32),
    webcam_position: (f32, f32),
    webcam_style: video_renderer::WebcamStyle,
    output_size: (u32, u32),
    background: video_renderer::Background,
) -> Result<String, String> {
    let options = video_renderer::RenderOptions {
        screen_recording_path: PathBuf::from(screen_recording_path),
        webcam_recording_path: PathBuf::from(webcam_recording_path),
        webcam_size,
        webcam_position,
        webcam_style,
        output_size,
        background,
    };

    match video_renderer::render_video(options).await {
        Ok(path) => Ok(path.to_string_lossy().into_owned()),
        Err(e) => Err(e.to_string()),
    }
}

struct FakeWindowBounds(pub Arc<RwLock<HashMap<String, HashMap<String, Bounds>>>>);

#[tauri::command]
#[specta::specta]
async fn set_fake_window_bounds(
    window: tauri::Window,
    name: String,
    bounds: Bounds,
    state: tauri::State<'_, FakeWindowBounds>,
) -> Result<(), String> {
    let mut state = state.0.write().await;
    let map = state.entry(window.label().to_string()).or_default();

    map.insert(name, bounds);

    Ok(())
}

#[tauri::command]
#[specta::specta]
async fn remove_fake_window(
    window: tauri::Window,
    name: String,
    state: tauri::State<'_, FakeWindowBounds>,
) -> Result<(), String> {
    let mut state = state.0.write().await;
    let Some(map) = state.get_mut(window.label()) else {
        return Ok(());
    };

    map.remove(&name);

    if map.is_empty() {
        state.remove(window.label());
    }

    Ok(())
}

const PREV_RECORDINGS_WINDOW: &str = "prev-recordings";

#[tauri::command]
#[specta::specta]
fn show_previous_recordings_window(app: AppHandle) {
<<<<<<< HEAD
    tauri::async_runtime::block_on(async move {
        println!("Attempting to show previous recordings window");
=======
    if let Some(window) = app.get_webview_window(PREV_RECORDINGS_WINDOW) {
        window.show().ok();
        return;
    };
    // if let Ok(panel) = app.get_webview_panel(PREV_RECORDINGS_WINDOW) {
    //     panel.show();
    //     return;
    // };

    let monitor = app.primary_monitor().unwrap().unwrap();

    let window = WebviewWindow::builder(
        &app,
        PREV_RECORDINGS_WINDOW,
        tauri::WebviewUrl::App("/prev-recordings".into()),
    )
    .title("Cap Recordings")
    .maximized(false)
    .resizable(false)
    .fullscreen(false)
    .decorations(false)
    .shadow(false)
    .always_on_top(true)
    .visible_on_all_workspaces(true)
    .content_protected(true)
    .inner_size(
        monitor.size().width as f64 / monitor.scale_factor(),
        monitor.size().height as f64 / monitor.scale_factor(),
    )
    .position(0.0, 0.0)
    .build()
    .unwrap();

    use tauri_nspanel::cocoa::appkit::NSWindowCollectionBehavior;
    use tauri_nspanel::WebviewWindowExt as NSPanelWebviewWindowExt;
    use tauri_plugin_decorum::WebviewWindowExt;

    window.make_transparent().ok();
    let panel = window.to_panel().unwrap();

    panel.set_level(NSMainMenuWindowLevel + 1);

    panel.set_collection_behaviour(
        NSWindowCollectionBehavior::NSWindowCollectionBehaviorTransient
            | NSWindowCollectionBehavior::NSWindowCollectionBehaviorMoveToActiveSpace
            | NSWindowCollectionBehavior::NSWindowCollectionBehaviorFullScreenAuxiliary
            | NSWindowCollectionBehavior::NSWindowCollectionBehaviorIgnoresCycle,
    );

    // seems like this doesn't work properly -_-
    #[allow(non_upper_case_globals)]
    const NSWindowStyleMaskNonActivatingPanel: i32 = 1 << 7;
    panel.set_style_mask(NSWindowStyleMaskNonActivatingPanel);

    tokio::spawn(async move {
        let state = app.state::<FakeWindowBounds>();

        loop {
            sleep(Duration::from_millis(1000 / 60)).await;

            let map = state.0.read().await;
            let Some(windows) = map.get("prev-recordings") else {
                window.set_ignore_cursor_events(true).ok();
                continue;
            };

            let window_position = window.outer_position().unwrap();
            let mouse_position = window.cursor_position().unwrap();
            let scale_factor = window.scale_factor().unwrap();

            let mut ignore = true;

            for (_, bounds) in windows {
                let x_min = window_position.x as f64 + bounds.x * scale_factor;
                let x_max = window_position.x as f64 + (bounds.x + bounds.width) * scale_factor;
                let y_min = window_position.y as f64 + bounds.y * scale_factor;
                let y_max = window_position.y as f64 + (bounds.y + bounds.height) * scale_factor;

                if mouse_position.x >= x_min
                    && mouse_position.x <= x_max
                    && mouse_position.y >= y_min
                    && mouse_position.y <= y_max
                {
                    ignore = false;
                    ShowCapturesPanel.emit(&app).ok();
                    break;
                }
            }
>>>>>>> 0d107b48

        if let Some(window) = app.get_webview_window(PREV_RECORDINGS_WINDOW) {
            println!("Found existing window, showing it");
            window.show().ok();
            return;
        }
        // if let Ok(panel) = app.get_webview_panel(PREV_RECORDINGS_WINDOW) {
        //     panel.show();
        //     return;
        // };

        let monitor = app.primary_monitor().unwrap().unwrap();
        println!("Primary monitor obtained");

        let window = WebviewWindow::builder(
            &app,
            PREV_RECORDINGS_WINDOW,
            tauri::WebviewUrl::App("/prev-recordings".into()),
        )
        .title("Cap Recordings")
        .maximized(false)
        .resizable(false)
        .fullscreen(false)
        .decorations(false)
        .shadow(false)
        .always_on_top(true)
        .visible_on_all_workspaces(true)
        .content_protected(true)
        .inner_size(
            (monitor.size().width as f64) / monitor.scale_factor(),
            (monitor.size().height as f64) / monitor.scale_factor(),
        )
        .position(0.0, 0.0)
        .build()
        .unwrap();
        println!("Window built successfully");

        use tauri_nspanel::cocoa::appkit::NSWindowCollectionBehavior;
        use tauri_nspanel::WebviewWindowExt as NSPanelWebviewWindowExt;
        use tauri_plugin_decorum::WebviewWindowExt;

        window.make_transparent().ok();
        println!("Window made transparent");

        let panel = window.to_panel().unwrap();

        println!("Setting panel level");
        panel.set_level(NSMainMenuWindowLevel + 1);
        println!("Panel level set");

        println!("Setting panel collection behaviour");
        panel.set_collection_behaviour(
            NSWindowCollectionBehavior::NSWindowCollectionBehaviorTransient
                | NSWindowCollectionBehavior::NSWindowCollectionBehaviorMoveToActiveSpace
                | NSWindowCollectionBehavior::NSWindowCollectionBehaviorFullScreenAuxiliary
                | NSWindowCollectionBehavior::NSWindowCollectionBehaviorIgnoresCycle,
        );
        println!("Panel collection behaviour set");

        // seems like this doesn't work properly -_-
        #[allow(non_upper_case_globals)]
        const NSWindowStyleMaskNonActivatingPanel: i32 = 1 << 7;
        println!("Setting panel style mask");
        panel.set_style_mask(NSWindowStyleMaskNonActivatingPanel);
        println!("Panel style mask set");

        tokio::spawn(async move {
            let state = app.state::<FakeWindowBounds>();
            println!("Spawned async task for window bounds");

            loop {
                sleep(Duration::from_millis(1000 / 60)).await;

                let map = state.0.read().await;
                let Some(windows) = map.get("prev-recordings") else {
                    window.set_ignore_cursor_events(true).ok();
                    continue;
                };

                let window_position = window.outer_position().unwrap();
                let mouse_position = window.cursor_position().unwrap();
                let scale_factor = window.scale_factor().unwrap();

                let mut ignore = true;

                for (_, bounds) in windows {
                    let x_min = (window_position.x as f64) + bounds.x * scale_factor;
                    let x_max =
                        (window_position.x as f64) + (bounds.x + bounds.width) * scale_factor;
                    let y_min = (window_position.y as f64) + bounds.y * scale_factor;
                    let y_max =
                        (window_position.y as f64) + (bounds.y + bounds.height) * scale_factor;

                    if mouse_position.x >= x_min
                        && mouse_position.x <= x_max
                        && mouse_position.y >= y_min
                        && mouse_position.y <= y_max
                    {
                        ignore = false;
                        FocusCapturesPanel.emit(&app).ok();
                        break;
                    }
                }

                window.set_ignore_cursor_events(ignore).ok();
            }
        });
        println!("Async task for window bounds spawned");
    });
}

fn on_recording_options_change(app: &AppHandle, options: &RecordingOptions) {
    match app.get_webview_window(camera::WINDOW_LABEL) {
        Some(window) if options.camera_label.is_none() => {
            window.close().ok();
        }
        None if options.camera_label.is_some() => {
            create_camera_window(app.clone());
        }
        _ => {}
    }

    RecordingOptionsChanged.emit(app).ok();
}

#[tauri::command]
#[specta::specta]
fn focus_captures_panel(app: AppHandle) {
    let panel = app.get_webview_panel(PREV_RECORDINGS_WINDOW).unwrap();
    panel.make_key_window();
}

#[cfg_attr(mobile, tauri::mobile_entry_point)]
pub fn run() {
    let specta_builder = tauri_specta::Builder::new()
        .commands(tauri_specta::collect_commands![
            get_recording_options,
            set_recording_options,
            create_camera_window,
            start_recording,
            stop_recording,
            get_cameras,
            get_capture_windows,
            get_prev_recordings,
            show_previous_recordings_window,
            set_fake_window_bounds,
            remove_fake_window,
            focus_captures_panel,
            get_current_recording,
            render_video
        ])
        .events(tauri_specta::collect_events![
            RecordingOptionsChanged,
<<<<<<< HEAD
            FocusCapturesPanel
=======
            ShowCapturesPanel,
>>>>>>> 0d107b48
        ]);

    #[cfg(debug_assertions)] // <- Only export on non-release builds
    specta_builder
        .export(
            specta_typescript::Typescript::default(),
            "../src/utils/tauri.ts",
        )
        .expect("Failed to export typescript bindings");

    tauri::Builder
        ::default()
        .plugin(tauri_plugin_fs::init())
        .plugin(tauri_plugin_shell::init())
        .plugin(tauri_nspanel::init())
        .invoke_handler(specta_builder.invoke_handler())
        .setup(move |app| {
            specta_builder.mount_events(app);

<<<<<<< HEAD
            if let Err(error) = handle_ffmpeg_installation() {
                panic!(
                    "Failed to install FFmpeg, which is required for Cap to function. Shutting down now"
                );
            }

            app.manage(
                Arc::new(
                    RwLock::new(AppState {
                        start_recording_options: RecordingOptions {
                            capture_target: CaptureTarget::Screen,
                            camera_label: None,
                        },
                        current_recording: None,
                        prev_recordings: std::fs
                            ::read_dir(app.path().app_data_dir().unwrap().join("recordings"))
                            .map(|d| d.into_iter().collect::<Vec<_>>())
                            .unwrap_or_default()
                            .into_iter()
                            .filter_map(|entry| {
                                let path = entry.unwrap().path();
                                if path.extension()? == "cap" {
                                    Some(path)
                                } else {
                                    None
                                }
                            })
                            .collect(),
                    })
=======
            app.manage(Arc::new(RwLock::new(App {
                handle: app.handle().clone(),
                start_recording_options: RecordingOptions {
                    capture_target: CaptureTarget::Screen,
                    camera_label: None,
                },
                current_recording: None,
                prev_recordings: std::fs::read_dir(
                    app.path().app_data_dir().unwrap().join("recordings"),
>>>>>>> 0d107b48
                )
            );

            app.manage(FakeWindowBounds(Arc::new(RwLock::new(HashMap::new()))));

            Ok(())
        })
        .run(tauri::generate_context!())
        .expect("error while running tauri application");
}<|MERGE_RESOLUTION|>--- conflicted
+++ resolved
@@ -4,7 +4,6 @@
 mod macos;
 mod recording;
 mod utils;
-mod video_renderer;
 
 use objc2_app_kit::{NSPopUpMenuWindowLevel, NSScreenSaverWindowLevel};
 use recording::{DisplaySource, InProgressRecording};
@@ -22,14 +21,8 @@
 use tauri_specta::Event;
 use tokio::{sync::RwLock, time::sleep};
 
-use crate::utils::ffmpeg_path_as_str;
 use camera::{create_camera_window, get_cameras};
-<<<<<<< HEAD
-use display::{get_capture_windows, CaptureTarget};
-use ffmpeg::handle_ffmpeg_installation;
-=======
 use display::{get_capture_windows, Bounds, CaptureTarget};
->>>>>>> 0d107b48
 
 #[derive(specta::Type, Serialize, Deserialize, Clone, Debug)]
 #[serde(rename_all = "camelCase")]
@@ -201,45 +194,8 @@
         .join("recordings")
         .join(format!("{id}.cap"));
 
-<<<<<<< HEAD
-    let current_recording = recording::start(recording_dir, recording_options).await;
-    let current_recording = state.current_recording.insert(current_recording);
-
-    if let DisplaySource::Window { .. } = &current_recording.display_source {
-        let monitor = app.primary_monitor().unwrap().unwrap();
-
-        let occluder_window = WebviewWindow::builder(
-            &app,
-            "window-capture-occluder",
-            tauri::WebviewUrl::App("/window-capture-occluder".into()),
-        )
-        .title("Cap Window Capture Occluder")
-        .maximized(false)
-        .resizable(false)
-        .fullscreen(false)
-        .decorations(false)
-        .shadow(false)
-        .always_on_top(true)
-        .visible_on_all_workspaces(true)
-        .content_protected(true)
-        .inner_size(
-            (monitor.size().width as f64) / monitor.scale_factor(),
-            (monitor.size().height as f64) / monitor.scale_factor(),
-        )
-        .position(0.0, 0.0)
-        .build()
-        .unwrap();
-
-        occluder_window
-            .set_window_level(NSScreenSaverWindowLevel as u32)
-            .unwrap();
-        occluder_window.set_ignore_cursor_events(true).unwrap();
-        occluder_window.make_transparent().unwrap();
-    }
-=======
     let recording = recording::start(recording_dir, &state.start_recording_options).await;
     state.set_current_recording(recording);
->>>>>>> 0d107b48
 
     Ok(())
 }
@@ -249,28 +205,14 @@
 async fn stop_recording(app: AppHandle, state: MutableState<'_, App>) -> Result<(), String> {
     let mut state = state.write().await;
 
-<<<<<<< HEAD
-    match state.current_recording.take() {
-        Some(mut current_recording) => {
-            println!("Stopping current recording");
-            current_recording.stop();
-            println!("Recording stopped");
-=======
     let Some(mut current_recording) = state.clear_current_recording() else {
         return Err("Recording not in progress".to_string());
     };
->>>>>>> 0d107b48
-
-            state
-                .prev_recordings
-                .push(current_recording.recording_dir.clone());
-            println!("Added to previous recordings");
-
-            drop(state);
-
-<<<<<<< HEAD
-            println!("Dropped state");
-=======
+
+    current_recording.stop();
+
+    std::fs::create_dir_all(current_recording.recording_dir.join("screenshots")).ok();
+
     dbg!(&current_recording.display.output_path);
     Command::new("ffmpeg")
         .args(["-ss", "0:00:00", "-i"])
@@ -283,49 +225,12 @@
         )
         .output()
         .unwrap();
->>>>>>> 0d107b48
-
-            show_previous_recordings_window(app);
-
-<<<<<<< HEAD
-            println!("Previous recordings window shown");
-            Ok(())
-        }
-        None => {
-            eprintln!("No current recording to stop");
-            Err("Recording not in progress".to_string())
-        }
-    }
-}
-=======
+
+    state.prev_recordings.push(current_recording.recording_dir);
+
     ShowCapturesPanel.emit(&app);
->>>>>>> 0d107b48
-
-#[tauri::command]
-#[specta::specta]
-async fn render_video(
-    screen_recording_path: String,
-    webcam_recording_path: String,
-    webcam_size: (u32, u32),
-    webcam_position: (f32, f32),
-    webcam_style: video_renderer::WebcamStyle,
-    output_size: (u32, u32),
-    background: video_renderer::Background,
-) -> Result<String, String> {
-    let options = video_renderer::RenderOptions {
-        screen_recording_path: PathBuf::from(screen_recording_path),
-        webcam_recording_path: PathBuf::from(webcam_recording_path),
-        webcam_size,
-        webcam_position,
-        webcam_style,
-        output_size,
-        background,
-    };
-
-    match video_renderer::render_video(options).await {
-        Ok(path) => Ok(path.to_string_lossy().into_owned()),
-        Err(e) => Err(e.to_string()),
-    }
+
+    Ok(())
 }
 
 struct FakeWindowBounds(pub Arc<RwLock<HashMap<String, HashMap<String, Bounds>>>>);
@@ -372,10 +277,6 @@
 #[tauri::command]
 #[specta::specta]
 fn show_previous_recordings_window(app: AppHandle) {
-<<<<<<< HEAD
-    tauri::async_runtime::block_on(async move {
-        println!("Attempting to show previous recordings window");
-=======
     if let Some(window) = app.get_webview_window(PREV_RECORDINGS_WINDOW) {
         window.show().ok();
         return;
@@ -464,115 +365,9 @@
                     break;
                 }
             }
->>>>>>> 0d107b48
-
-        if let Some(window) = app.get_webview_window(PREV_RECORDINGS_WINDOW) {
-            println!("Found existing window, showing it");
-            window.show().ok();
-            return;
+
+            window.set_ignore_cursor_events(ignore).ok();
         }
-        // if let Ok(panel) = app.get_webview_panel(PREV_RECORDINGS_WINDOW) {
-        //     panel.show();
-        //     return;
-        // };
-
-        let monitor = app.primary_monitor().unwrap().unwrap();
-        println!("Primary monitor obtained");
-
-        let window = WebviewWindow::builder(
-            &app,
-            PREV_RECORDINGS_WINDOW,
-            tauri::WebviewUrl::App("/prev-recordings".into()),
-        )
-        .title("Cap Recordings")
-        .maximized(false)
-        .resizable(false)
-        .fullscreen(false)
-        .decorations(false)
-        .shadow(false)
-        .always_on_top(true)
-        .visible_on_all_workspaces(true)
-        .content_protected(true)
-        .inner_size(
-            (monitor.size().width as f64) / monitor.scale_factor(),
-            (monitor.size().height as f64) / monitor.scale_factor(),
-        )
-        .position(0.0, 0.0)
-        .build()
-        .unwrap();
-        println!("Window built successfully");
-
-        use tauri_nspanel::cocoa::appkit::NSWindowCollectionBehavior;
-        use tauri_nspanel::WebviewWindowExt as NSPanelWebviewWindowExt;
-        use tauri_plugin_decorum::WebviewWindowExt;
-
-        window.make_transparent().ok();
-        println!("Window made transparent");
-
-        let panel = window.to_panel().unwrap();
-
-        println!("Setting panel level");
-        panel.set_level(NSMainMenuWindowLevel + 1);
-        println!("Panel level set");
-
-        println!("Setting panel collection behaviour");
-        panel.set_collection_behaviour(
-            NSWindowCollectionBehavior::NSWindowCollectionBehaviorTransient
-                | NSWindowCollectionBehavior::NSWindowCollectionBehaviorMoveToActiveSpace
-                | NSWindowCollectionBehavior::NSWindowCollectionBehaviorFullScreenAuxiliary
-                | NSWindowCollectionBehavior::NSWindowCollectionBehaviorIgnoresCycle,
-        );
-        println!("Panel collection behaviour set");
-
-        // seems like this doesn't work properly -_-
-        #[allow(non_upper_case_globals)]
-        const NSWindowStyleMaskNonActivatingPanel: i32 = 1 << 7;
-        println!("Setting panel style mask");
-        panel.set_style_mask(NSWindowStyleMaskNonActivatingPanel);
-        println!("Panel style mask set");
-
-        tokio::spawn(async move {
-            let state = app.state::<FakeWindowBounds>();
-            println!("Spawned async task for window bounds");
-
-            loop {
-                sleep(Duration::from_millis(1000 / 60)).await;
-
-                let map = state.0.read().await;
-                let Some(windows) = map.get("prev-recordings") else {
-                    window.set_ignore_cursor_events(true).ok();
-                    continue;
-                };
-
-                let window_position = window.outer_position().unwrap();
-                let mouse_position = window.cursor_position().unwrap();
-                let scale_factor = window.scale_factor().unwrap();
-
-                let mut ignore = true;
-
-                for (_, bounds) in windows {
-                    let x_min = (window_position.x as f64) + bounds.x * scale_factor;
-                    let x_max =
-                        (window_position.x as f64) + (bounds.x + bounds.width) * scale_factor;
-                    let y_min = (window_position.y as f64) + bounds.y * scale_factor;
-                    let y_max =
-                        (window_position.y as f64) + (bounds.y + bounds.height) * scale_factor;
-
-                    if mouse_position.x >= x_min
-                        && mouse_position.x <= x_max
-                        && mouse_position.y >= y_min
-                        && mouse_position.y <= y_max
-                    {
-                        ignore = false;
-                        FocusCapturesPanel.emit(&app).ok();
-                        break;
-                    }
-                }
-
-                window.set_ignore_cursor_events(ignore).ok();
-            }
-        });
-        println!("Async task for window bounds spawned");
     });
 }
 
@@ -585,7 +380,7 @@
             create_camera_window(app.clone());
         }
         _ => {}
-    }
+    };
 
     RecordingOptionsChanged.emit(app).ok();
 }
@@ -613,16 +408,11 @@
             set_fake_window_bounds,
             remove_fake_window,
             focus_captures_panel,
-            get_current_recording,
-            render_video
+            get_current_recording
         ])
         .events(tauri_specta::collect_events![
             RecordingOptionsChanged,
-<<<<<<< HEAD
-            FocusCapturesPanel
-=======
             ShowCapturesPanel,
->>>>>>> 0d107b48
         ]);
 
     #[cfg(debug_assertions)] // <- Only export on non-release builds
@@ -633,46 +423,13 @@
         )
         .expect("Failed to export typescript bindings");
 
-    tauri::Builder
-        ::default()
-        .plugin(tauri_plugin_fs::init())
+    tauri::Builder::default()
         .plugin(tauri_plugin_shell::init())
         .plugin(tauri_nspanel::init())
         .invoke_handler(specta_builder.invoke_handler())
         .setup(move |app| {
             specta_builder.mount_events(app);
 
-<<<<<<< HEAD
-            if let Err(error) = handle_ffmpeg_installation() {
-                panic!(
-                    "Failed to install FFmpeg, which is required for Cap to function. Shutting down now"
-                );
-            }
-
-            app.manage(
-                Arc::new(
-                    RwLock::new(AppState {
-                        start_recording_options: RecordingOptions {
-                            capture_target: CaptureTarget::Screen,
-                            camera_label: None,
-                        },
-                        current_recording: None,
-                        prev_recordings: std::fs
-                            ::read_dir(app.path().app_data_dir().unwrap().join("recordings"))
-                            .map(|d| d.into_iter().collect::<Vec<_>>())
-                            .unwrap_or_default()
-                            .into_iter()
-                            .filter_map(|entry| {
-                                let path = entry.unwrap().path();
-                                if path.extension()? == "cap" {
-                                    Some(path)
-                                } else {
-                                    None
-                                }
-                            })
-                            .collect(),
-                    })
-=======
             app.manage(Arc::new(RwLock::new(App {
                 handle: app.handle().clone(),
                 start_recording_options: RecordingOptions {
@@ -682,9 +439,20 @@
                 current_recording: None,
                 prev_recordings: std::fs::read_dir(
                     app.path().app_data_dir().unwrap().join("recordings"),
->>>>>>> 0d107b48
                 )
-            );
+                .map(|d| d.into_iter().collect::<Vec<_>>())
+                .unwrap_or_default()
+                .into_iter()
+                .filter_map(|entry| {
+                    let path = entry.unwrap().path();
+                    if path.extension()? == "cap" {
+                        Some(path)
+                    } else {
+                        None
+                    }
+                })
+                .collect(),
+            })));
 
             app.manage(FakeWindowBounds(Arc::new(RwLock::new(HashMap::new()))));
 
